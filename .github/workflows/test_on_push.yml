--- conflicted
+++ resolved
@@ -95,18 +95,7 @@
     - name: Install dev dependencies and run example tests
       if: matrix.os == 'ubuntu-latest'
       run: tox -e examples
-<<<<<<< HEAD
 
     - name: Upload coverage report
       if: matrix.os == 'ubuntu-latest' && matrix.python-version == 3.9
-      uses: codecov/codecov-action@v1
-=======
-
-    - name: Install and run coverage
-      if: success() && (matrix.os == 'ubuntu-latest' && matrix.python-version == 3.9)
-      run: tox -e coverage
-
-    - name: Upload coverage report
-      if: matrix.os == 'ubuntu-latest' && matrix.python-version == 3.9
-      uses: codecov/codecov-action@v2.1.0
->>>>>>> 337e6020
+      uses: codecov/codecov-action@v2.1.0
name: PyBaMM

on:
  workflow_dispatch:
  pull_request:

env:
  FORCE_COLOR: 3

concurrency:
  # github.workflow: name of the workflow, so that we don't cancel other workflows
  # github.event.pull_request.number || github.ref: pull request number or branch name if not a pull request
  group: ${{ github.workflow }}-${{ github.event.pull_request.number || github.ref }}
  # Cancel in-progress runs when a new workflow with the same group name is triggered
  # This avoids workflow runs on both pushes and PRs
  cancel-in-progress: true

jobs:
  style:
    runs-on: ubuntu-latest
    steps:
      - uses: actions/checkout@v4
      - name: Setup Python
        uses: actions/setup-python@v4
        with:
          python-version: 3.11

      - name: Check style
        run: |
          python -m pip install pre-commit
          pre-commit run ruff

  run_unit_tests:
    needs: style
    runs-on: ${{ matrix.os }}
    strategy:
      fail-fast: false
      matrix:
        os: [ubuntu-latest, macos-latest, windows-latest]
        python-version: ["3.8", "3.9", "3.10", "3.11"]
        # We check coverage on Ubuntu with Python 3.11, so we skip unit tests for it here
        exclude:
          - os: ubuntu-latest
            python-version: "3.11"
    name: Unit tests (${{ matrix.os }} / Python ${{ matrix.python-version }})

    steps:
      - name: Check out PyBaMM repository
        uses: actions/checkout@v4

      # Install and cache apt packages
      - name: Install Linux system dependencies
        uses: awalsh128/cache-apt-pkgs-action@v1.3.1
        if: matrix.os == 'ubuntu-latest'
        with:
          packages: gfortran gcc graphviz pandoc
          execute_install_scripts: true

      # dot -c is for registering graphviz fonts and plugins
      - name: Install OpenBLAS and TeXLive for Linux
        if: matrix.os == 'ubuntu-latest'
        run: |
          sudo apt-get update
          sudo dot -c
          sudo apt-get install libopenblas-dev texlive-latex-extra dvipng

      - name: Install macOS system dependencies
        if: matrix.os == 'macos-latest'
        env:
          # Homebrew environment variables
          HOMEBREW_NO_INSTALL_CLEANUP: 1
          HOMEBREW_NO_AUTO_UPDATE: 1
          HOMEBREW_NO_COLOR: 1
          # Speed up CI
          NONINTERACTIVE: 1
        # sometimes gfortran cannot be found, so reinstall gcc just to be sure
        run: |
          brew analytics off
<<<<<<< HEAD
          brew update
          brew install graphviz openblas libomp
          brew reinstall gcc
=======
          brew install graphviz openblas
>>>>>>> 6dad5d29

      - name: Install Windows system dependencies
        if: matrix.os == 'windows-latest'
        run: choco install graphviz --version=8.0.5

      - name: Set up Python ${{ matrix.python-version }}
        id: setup-python
        uses: actions/setup-python@v4
        with:
          python-version: ${{ matrix.python-version }}
          cache: 'pip'

<<<<<<< HEAD
      - name: Cache pybamm-requires nox environment for GNU/Linux and macOS
=======
      - name: Install standard Python dependencies
        run: |
          pip install --upgrade pip wheel setuptools nox

      - name: Cache pybamm-requires nox environment for GNU/Linux
>>>>>>> 6dad5d29
        uses: actions/cache@v3
        if: matrix.os != 'windows-latest'
        with:
          path: |
            # Repository files
            ${{ github.workspace }}/pybind11/
            ${{ github.workspace }}/install_KLU_Sundials/
            # Headers and dynamic library files for SuiteSparse and SUNDIALS
            ${{ env.HOME }}/.local/lib/
            ${{ env.HOME }}/.local/include/
            ${{ env.HOME }}/.local/examples/
          key: nox-${{ matrix.os }}-pybamm-requires-${{ steps.setup-python.outputs.python-version }}-${{ hashFiles('**/install_KLU_Sundials.py', '**/noxfile.py') }}

<<<<<<< HEAD
      - name: Install SuiteSparse and SUNDIALS on GNU/Linux and macOS
        if: matrix.os != 'windows-latest'
        run: pipx run nox -s pybamm-requires
=======
      - name: Install SuiteSparse and SUNDIALS on GNU/Linux
        if: matrix.os == 'ubuntu-latest'
        run: python -m nox -s pybamm-requires
>>>>>>> 6dad5d29

      - name: Run unit tests for ${{ matrix.os }} with Python ${{ matrix.python-version }}
        run: python -m nox -s unit

  # Runs only on Ubuntu with Python 3.11
  check_coverage:
    needs: style
    runs-on: ubuntu-latest
    strategy:
      fail-fast: false
    name: Coverage tests (ubuntu-latest / Python 3.11)

    steps:
      - name: Check out PyBaMM repository
        uses: actions/checkout@v4

      # Install and cache apt packages
      - name: Install Linux system dependencies
        uses: awalsh128/cache-apt-pkgs-action@v1.3.1
        with:
          packages: gfortran gcc graphviz pandoc
          execute_install_scripts: true

      # dot -c is for registering graphviz fonts and plugins
      - name: Install OpenBLAS and TeXLive for Linux
        run: |
          sudo apt-get update
          sudo dot -c
          sudo apt-get install libopenblas-dev texlive-latex-extra dvipng

      - name: Set up Python 3.11
        id: setup-python
        uses: actions/setup-python@v4
        with:
          python-version: 3.11
          cache: 'pip'
<<<<<<< HEAD
=======
          cache-dependency-path: setup.py

      - name: Install standard Python dependencies
        run: |
          pip install --upgrade pip wheel setuptools nox
>>>>>>> 6dad5d29

      - name: Cache pybamm-requires nox environment for GNU/Linux
        uses: actions/cache@v3
        with:
          path: |
            # Repository files
            ${{ github.workspace }}/pybind11/
            ${{ github.workspace }}/install_KLU_Sundials/
            # Headers and dynamic library files for SuiteSparse and SUNDIALS
            ${{ env.HOME }}/.local/lib/
            ${{ env.HOME }}/.local/include/
            ${{ env.HOME }}/.local/examples/
          key: nox-${{ matrix.os }}-pybamm-requires-${{ steps.setup-python.outputs.python-version }}-${{ hashFiles('**/install_KLU_Sundials.py', '**/noxfile.py') }}

      - name: Install SuiteSparse and SUNDIALS on GNU/Linux
        run: python -m nox -s pybamm-requires

      - name: Run unit tests for Ubuntu with Python 3.11 and generate coverage report
        run: python -m nox -s coverage

      - name: Upload coverage report
        uses: codecov/codecov-action@v3.1.4

  run_integration_tests:
    needs: style
    runs-on: ${{ matrix.os }}
    strategy:
      fail-fast: false
      matrix:
        os: [ubuntu-latest, macos-latest, windows-latest]
        python-version: ["3.8", "3.9", "3.10", "3.11"]
    name: Integration tests (${{ matrix.os }} / Python ${{ matrix.python-version }})

    steps:
      - name: Check out PyBaMM repository
        uses: actions/checkout@v4

      # Install and cache apt packages
      - name: Install Linux system dependencies
        uses: awalsh128/cache-apt-pkgs-action@v1.3.1
        if: matrix.os == 'ubuntu-latest'
        with:
          packages: gfortran gcc graphviz pandoc
          execute_install_scripts: true

      # dot -c is for registering graphviz fonts and plugins
      - name: Install OpenBLAS and TeXLive for Linux
        if: matrix.os == 'ubuntu-latest'
        run: |
          sudo apt-get update
          sudo dot -c
          sudo apt-get install libopenblas-dev texlive-latex-extra dvipng

      - name: Install macOS system dependencies
        if: matrix.os == 'macos-latest'
        env:
          # Homebrew environment variables
          HOMEBREW_NO_INSTALL_CLEANUP: 1
          HOMEBREW_NO_AUTO_UPDATE: 1
          HOMEBREW_NO_COLOR: 1
          # Speed up CI
          NONINTERACTIVE: 1
        # sometimes gfortran cannot be found, so reinstall gcc just to be sure
        run: |
          brew analytics off
<<<<<<< HEAD
          brew update
          brew install graphviz openblas libomp
          brew reinstall gcc
=======
          brew install graphviz openblas
>>>>>>> 6dad5d29

      - name: Install Windows system dependencies
        if: matrix.os == 'windows-latest'
        run: choco install graphviz --version=8.0.5

      - name: Set up Python ${{ matrix.python-version }}
        id: setup-python
        uses: actions/setup-python@v4
        with:
          python-version: ${{ matrix.python-version }}
          cache: 'pip'
<<<<<<< HEAD
=======
          cache-dependency-path: setup.py

      - name: Install standard Python dependencies
        run: |
          pip install --upgrade pip wheel setuptools nox
>>>>>>> 6dad5d29

      - name: Cache pybamm-requires nox environment for GNU/Linux and macOS
        uses: actions/cache@v3
        if: matrix.os != 'windows-latest'
        with:
          path: |
            # Repository files
            ${{ github.workspace }}/pybind11/
            ${{ github.workspace }}/install_KLU_Sundials/
            # Headers and dynamic library files for SuiteSparse and SUNDIALS
            ${{ env.HOME }}/.local/lib/
            ${{ env.HOME }}/.local/include/
            ${{ env.HOME }}/.local/examples/
          key: nox-${{ matrix.os }}-pybamm-requires-${{ steps.setup-python.outputs.python-version }}-${{ hashFiles('**/install_KLU_Sundials.py', '**/noxfile.py') }}

<<<<<<< HEAD
      - name: Install SuiteSparse and SUNDIALS on GNU/Linux and macOS
        if: matrix.os != 'windows-latest'
        run: pipx run nox -s pybamm-requires
=======
      - name: Install SuiteSparse and SUNDIALS on GNU/Linux
        if: matrix.os == 'ubuntu-latest'
        run: python -m nox -s pybamm-requires
>>>>>>> 6dad5d29

      - name: Run integration tests for ${{ matrix.os }} with Python ${{ matrix.python-version }}
        run: python -m nox -s integration

# Runs only on Ubuntu with Python 3.11. Skips IDAKLU module compilation
# for speedups, which is already tested in other jobs.
  run_doctests:
    needs: style
    runs-on: ubuntu-latest
    strategy:
      fail-fast: false
    name: Doctests (ubuntu-latest / Python 3.11)

    steps:
      - name: Check out PyBaMM repository
        uses: actions/checkout@v4

      # Install and cache apt packages
      - name: Install Linux system dependencies
        uses: awalsh128/cache-apt-pkgs-action@v1.3.1
        with:
          packages: gfortran gcc graphviz pandoc
          execute_install_scripts: true

      # dot -c is for registering graphviz fonts and plugins
      - name: Install OpenBLAS and TeXLive for Linux
        run: |
          sudo apt-get update
          sudo dot -c
          sudo apt-get install libopenblas-dev texlive-latex-extra dvipng

      - name: Set up Python 3.11
        id: setup-python
        uses: actions/setup-python@v4
        with:
          python-version: 3.11
          cache: 'pip'
<<<<<<< HEAD
=======
          cache-dependency-path: setup.py

      - name: Install standard Python dependencies
        run: |
          pip install --upgrade pip wheel setuptools nox
>>>>>>> 6dad5d29

      - name: Install docs dependencies and run doctests for GNU/Linux with Python 3.11
        run: python -m nox -s doctests

      - name: Check if the documentation can be built for GNU/Linux with Python 3.11
        run: python -m nox -s docs

  # Runs only on Ubuntu with Python 3.11
  run_example_tests:
    needs: style
    runs-on: ubuntu-latest
    strategy:
      fail-fast: false
    name: Example notebooks (ubuntu-latest / Python 3.11)

    steps:
      - name: Check out PyBaMM repository
        uses: actions/checkout@v4

      # Install and cache apt packages
      - name: Install Linux system dependencies
        uses: awalsh128/cache-apt-pkgs-action@v1.3.1
        with:
          packages: gfortran gcc graphviz pandoc
          execute_install_scripts: true

      # dot -c is for registering graphviz fonts and plugins
      - name: Install OpenBLAS and TeXLive for Linux
        run: |
          sudo apt-get update
          sudo dot -c
          sudo apt-get install libopenblas-dev texlive-latex-extra dvipng

      - name: Set up Python 3.11
        id: setup-python
        uses: actions/setup-python@v4
        with:
          python-version: 3.11
          cache: 'pip'
<<<<<<< HEAD
=======
          cache-dependency-path: setup.py

      - name: Install standard Python dependencies
        run: |
          pip install --upgrade pip wheel setuptools nox
>>>>>>> 6dad5d29

      - name: Cache pybamm-requires nox environment for GNU/Linux
        uses: actions/cache@v3
        with:
          path: |
            # Repository files
            ${{ github.workspace }}/pybind11/
            ${{ github.workspace }}/install_KLU_Sundials/
            # Headers and dynamic library files for SuiteSparse and SUNDIALS
            ${{ env.HOME }}/.local/lib/
            ${{ env.HOME }}/.local/include/
            ${{ env.HOME }}/.local/examples/
          key: nox-${{ matrix.os }}-pybamm-requires-${{ steps.setup-python.outputs.python-version }}-${{ hashFiles('**/install_KLU_Sundials.py', '**/noxfile.py') }}

      - name: Install SuiteSparse and SUNDIALS on GNU/Linux
        run: python -m nox -s pybamm-requires

<<<<<<< HEAD
      - name: Run example notebooks tests for GNU/Linux with Python 3.11
        run: pipx run nox -s examples
=======
      - name: Install dev dependencies and run example tests for GNU/Linux with Python 3.11
        run: python -m nox -s examples
>>>>>>> 6dad5d29

  # Runs only on Ubuntu with Python 3.11
  run_scripts_tests:
    needs: style
    runs-on: ubuntu-latest
    strategy:
      fail-fast: false
    name: Example scripts (ubuntu-latest / Python 3.11)

    steps:
      - name: Check out PyBaMM repository
        uses: actions/checkout@v4

      # Install and cache apt packages
      - name: Install Linux system dependencies
        uses: awalsh128/cache-apt-pkgs-action@v1.3.1
        with:
          packages: gfortran gcc graphviz
          execute_install_scripts: true

      # dot -c is for registering graphviz fonts and plugins
      - name: Install OpenBLAS and TeXLive for Linux
        run: |
          sudo apt-get update
          sudo dot -c
          sudo apt-get install libopenblas-dev texlive-latex-extra dvipng

      - name: Set up Python 3.11
        id: setup-python
        uses: actions/setup-python@v4
        with:
          python-version: 3.11
          cache: 'pip'
<<<<<<< HEAD
=======
          cache-dependency-path: setup.py

      - name: Install standard Python dependencies
        run: |
          pip install --upgrade pip wheel setuptools nox
>>>>>>> 6dad5d29

      - name: Cache pybamm-requires nox environment for GNU/Linux
        uses: actions/cache@v3
        with:
          path: |
            # Repository files
            ${{ github.workspace }}/pybind11/
            ${{ github.workspace }}/install_KLU_Sundials/
            # Headers and dynamic library files for SuiteSparse and SUNDIALS
            ${{ env.HOME }}/.local/lib/
            ${{ env.HOME }}/.local/include/
            ${{ env.HOME }}/.local/examples/
          key: nox-${{ matrix.os }}-pybamm-requires-${{ steps.setup-python.outputs.python-version }}-${{ hashFiles('**/install_KLU_Sundials.py', '**/noxfile.py') }}

      - name: Install SuiteSparse and SUNDIALS on GNU/Linux
        run: python -m nox -s pybamm-requires

<<<<<<< HEAD
      - name: Run example scripts tests for GNU/Linux with Python 3.11
        run: pipx run nox -s scripts
=======
      - name: Install dev dependencies and run example scripts tests for GNU/Linux with Python 3.11
        run: python -m nox -s scripts
>>>>>>> 6dad5d29
<|MERGE_RESOLUTION|>--- conflicted
+++ resolved
@@ -76,13 +76,8 @@
         # sometimes gfortran cannot be found, so reinstall gcc just to be sure
         run: |
           brew analytics off
-<<<<<<< HEAD
-          brew update
           brew install graphviz openblas libomp
           brew reinstall gcc
-=======
-          brew install graphviz openblas
->>>>>>> 6dad5d29
 
       - name: Install Windows system dependencies
         if: matrix.os == 'windows-latest'
@@ -95,15 +90,7 @@
           python-version: ${{ matrix.python-version }}
           cache: 'pip'
 
-<<<<<<< HEAD
       - name: Cache pybamm-requires nox environment for GNU/Linux and macOS
-=======
-      - name: Install standard Python dependencies
-        run: |
-          pip install --upgrade pip wheel setuptools nox
-
-      - name: Cache pybamm-requires nox environment for GNU/Linux
->>>>>>> 6dad5d29
         uses: actions/cache@v3
         if: matrix.os != 'windows-latest'
         with:
@@ -117,15 +104,9 @@
             ${{ env.HOME }}/.local/examples/
           key: nox-${{ matrix.os }}-pybamm-requires-${{ steps.setup-python.outputs.python-version }}-${{ hashFiles('**/install_KLU_Sundials.py', '**/noxfile.py') }}
 
-<<<<<<< HEAD
       - name: Install SuiteSparse and SUNDIALS on GNU/Linux and macOS
         if: matrix.os != 'windows-latest'
         run: pipx run nox -s pybamm-requires
-=======
-      - name: Install SuiteSparse and SUNDIALS on GNU/Linux
-        if: matrix.os == 'ubuntu-latest'
-        run: python -m nox -s pybamm-requires
->>>>>>> 6dad5d29
 
       - name: Run unit tests for ${{ matrix.os }} with Python ${{ matrix.python-version }}
         run: python -m nox -s unit
@@ -162,14 +143,6 @@
         with:
           python-version: 3.11
           cache: 'pip'
-<<<<<<< HEAD
-=======
-          cache-dependency-path: setup.py
-
-      - name: Install standard Python dependencies
-        run: |
-          pip install --upgrade pip wheel setuptools nox
->>>>>>> 6dad5d29
 
       - name: Cache pybamm-requires nox environment for GNU/Linux
         uses: actions/cache@v3
@@ -235,13 +208,8 @@
         # sometimes gfortran cannot be found, so reinstall gcc just to be sure
         run: |
           brew analytics off
-<<<<<<< HEAD
-          brew update
           brew install graphviz openblas libomp
           brew reinstall gcc
-=======
-          brew install graphviz openblas
->>>>>>> 6dad5d29
 
       - name: Install Windows system dependencies
         if: matrix.os == 'windows-latest'
@@ -253,14 +221,6 @@
         with:
           python-version: ${{ matrix.python-version }}
           cache: 'pip'
-<<<<<<< HEAD
-=======
-          cache-dependency-path: setup.py
-
-      - name: Install standard Python dependencies
-        run: |
-          pip install --upgrade pip wheel setuptools nox
->>>>>>> 6dad5d29
 
       - name: Cache pybamm-requires nox environment for GNU/Linux and macOS
         uses: actions/cache@v3
@@ -276,15 +236,9 @@
             ${{ env.HOME }}/.local/examples/
           key: nox-${{ matrix.os }}-pybamm-requires-${{ steps.setup-python.outputs.python-version }}-${{ hashFiles('**/install_KLU_Sundials.py', '**/noxfile.py') }}
 
-<<<<<<< HEAD
       - name: Install SuiteSparse and SUNDIALS on GNU/Linux and macOS
         if: matrix.os != 'windows-latest'
         run: pipx run nox -s pybamm-requires
-=======
-      - name: Install SuiteSparse and SUNDIALS on GNU/Linux
-        if: matrix.os == 'ubuntu-latest'
-        run: python -m nox -s pybamm-requires
->>>>>>> 6dad5d29
 
       - name: Run integration tests for ${{ matrix.os }} with Python ${{ matrix.python-version }}
         run: python -m nox -s integration
@@ -322,14 +276,6 @@
         with:
           python-version: 3.11
           cache: 'pip'
-<<<<<<< HEAD
-=======
-          cache-dependency-path: setup.py
-
-      - name: Install standard Python dependencies
-        run: |
-          pip install --upgrade pip wheel setuptools nox
->>>>>>> 6dad5d29
 
       - name: Install docs dependencies and run doctests for GNU/Linux with Python 3.11
         run: python -m nox -s doctests
@@ -369,14 +315,6 @@
         with:
           python-version: 3.11
           cache: 'pip'
-<<<<<<< HEAD
-=======
-          cache-dependency-path: setup.py
-
-      - name: Install standard Python dependencies
-        run: |
-          pip install --upgrade pip wheel setuptools nox
->>>>>>> 6dad5d29
 
       - name: Cache pybamm-requires nox environment for GNU/Linux
         uses: actions/cache@v3
@@ -394,13 +332,8 @@
       - name: Install SuiteSparse and SUNDIALS on GNU/Linux
         run: python -m nox -s pybamm-requires
 
-<<<<<<< HEAD
       - name: Run example notebooks tests for GNU/Linux with Python 3.11
         run: pipx run nox -s examples
-=======
-      - name: Install dev dependencies and run example tests for GNU/Linux with Python 3.11
-        run: python -m nox -s examples
->>>>>>> 6dad5d29
 
   # Runs only on Ubuntu with Python 3.11
   run_scripts_tests:
@@ -434,14 +367,6 @@
         with:
           python-version: 3.11
           cache: 'pip'
-<<<<<<< HEAD
-=======
-          cache-dependency-path: setup.py
-
-      - name: Install standard Python dependencies
-        run: |
-          pip install --upgrade pip wheel setuptools nox
->>>>>>> 6dad5d29
 
       - name: Cache pybamm-requires nox environment for GNU/Linux
         uses: actions/cache@v3
@@ -459,10 +384,5 @@
       - name: Install SuiteSparse and SUNDIALS on GNU/Linux
         run: python -m nox -s pybamm-requires
 
-<<<<<<< HEAD
       - name: Run example scripts tests for GNU/Linux with Python 3.11
-        run: pipx run nox -s scripts
-=======
-      - name: Install dev dependencies and run example scripts tests for GNU/Linux with Python 3.11
-        run: python -m nox -s scripts
->>>>>>> 6dad5d29
+        run: pipx run nox -s scripts
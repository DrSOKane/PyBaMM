--- conflicted
+++ resolved
@@ -61,38 +61,19 @@
           sudo apt install gfortran gcc libopenblas-dev graphviz pandoc
           sudo apt install texlive-full
 
-<<<<<<< HEAD
       - name: Install MacOS system dependencies
         if: matrix.os == 'macos-latest'
         run: |
           brew analytics off
-          brew update
           brew install graphviz openblas gcc gfortran libomp
-=======
-      - name: Install macOS system dependencies
-        if: matrix.os == 'macos-latest'
-        run:
-          brew install graphviz openblas
-          brew reinstall gcc
->>>>>>> 6dad5d29
 
       - name: Install Windows system dependencies
         if: matrix.os == 'windows-latest'
         run: choco install graphviz --version=2.38.0.20190211
 
-<<<<<<< HEAD
       - name: Install SuiteSparse and SUNDIALS on GNU/Linux and macOS
         if: matrix.os != 'windows-latest'
         run: pipx run nox -s pybamm-requires
-=======
-      - name: Install standard Python dependencies
-        run: |
-          python -m pip install --upgrade pip wheel setuptools nox
-
-      - name: Install SuiteSparse and SUNDIALS on GNU/Linux
-        if: matrix.os == 'ubuntu-latest'
-        run: python -m nox -s pybamm-requires
->>>>>>> 6dad5d29
 
       - name: Run unit tests for GNU/Linux with Python 3.8, 3.9, and 3.10, and for macOS and Windows with all Python versions
         if: (matrix.os == 'ubuntu-latest' && matrix.python-version != 3.11) || (matrix.os != 'ubuntu-latest')

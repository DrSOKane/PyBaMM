--- conflicted
+++ resolved
@@ -178,13 +178,9 @@
         mesh = MeshForTesting()
         disc = DiscretisationForTesting(mesh)
         y0 = disc.process_initial_conditions(initial_conditions)
-<<<<<<< HEAD
-        np.testing.assert_array_equal(y0, 3 * np.ones_like(mesh["whole cell"].nodes))
-=======
         np.testing.assert_array_equal(
             y0[c].evaluate(0, None), 3 * np.ones_like(mesh["whole cell"].nodes)
         )
->>>>>>> bedce68d
 
         # two equations
         T = pybamm.Variable("T", domain=["negative electrode"])
@@ -197,11 +193,12 @@
             y0[T].evaluate(0, None), 5 * np.ones_like(mesh["negative electrode"].nodes)
         )
 
-    def test_process_rhs(self):
+    def test_process_dict(self):
         # one equation
         c = pybamm.Variable("c", domain=["whole cell"])
         N = pybamm.grad(c)
         rhs = {c: pybamm.div(N)}
+        variables = {"c_squared": c ** 2}
         # can't process boundary conditions with DiscretisationForTesting
         boundary_conditions = {}
         mesh = MeshForTesting()
@@ -209,8 +206,13 @@
 
         y = mesh["whole cell"].nodes ** 2
         y_slices = disc.get_variable_slices(rhs.keys())
-        processed_rhs = disc.process_rhs(rhs, boundary_conditions, y_slices)
+        processed_rhs = disc.process_dict(rhs, y_slices, boundary_conditions)
+        processed_vars = disc.process_dict(variables, y_slices, boundary_conditions)
+        # grad and div are identity operators here
         np.testing.assert_array_equal(y, processed_rhs[c].evaluate(None, y))
+        np.testing.assert_array_equal(
+            y ** 2, processed_vars["c_squared"].evaluate(None, y)
+        )
 
         # two equations
         T = pybamm.Variable("T", domain=["negative electrode"])
@@ -222,19 +224,12 @@
             [mesh["whole cell"].nodes ** 2, mesh["negative electrode"].nodes ** 4]
         )
         y_slices = disc.get_variable_slices(rhs.keys())
-        processed_rhs = disc.process_rhs(rhs, boundary_conditions, y_slices)
-        np.testing.assert_array_equal(
-<<<<<<< HEAD
-            y[y_slices[c.id]], concatenated_rhs.evaluate(None, y)[y_slices[c.id]]
-        )
-        np.testing.assert_array_equal(
-            y[y_slices[T.id]], concatenated_rhs.evaluate(None, y)[y_slices[T.id]]
-=======
+        processed_rhs = disc.process_dict(rhs, y_slices, boundary_conditions)
+        np.testing.assert_array_equal(
             y[y_slices[c.id]], processed_rhs[c].evaluate(None, y)
         )
         np.testing.assert_array_equal(
             y[y_slices[T.id]], processed_rhs[T].evaluate(None, y)
->>>>>>> bedce68d
         )
 
     def test_process_model(self):
@@ -250,27 +245,27 @@
         disc = DiscretisationForTesting(mesh)
 
         disc.process_model(model)
-<<<<<<< HEAD
-        y0 = model.initial_conditions
-        np.testing.assert_array_equal(y0, 3 * np.ones_like(mesh["whole cell"].nodes))
-        # grad and div are identity operators here
-        np.testing.assert_array_equal(y0, model.rhs.evaluate(None, y0))
-        np.testing.assert_array_equal(y0, model.variables["c"].evaluate(None, y0))
-        np.testing.assert_array_equal(y0, model.variables["N"].evaluate(None, y0))
-=======
         y0 = model.concatenated_initial_conditions
         np.testing.assert_array_equal(y0, 3 * np.ones_like(mesh["whole cell"].nodes))
         np.testing.assert_array_equal(y0, model.concatenated_rhs.evaluate(None, y0))
->>>>>>> bedce68d
-
-        # two equations
+        # grad and div are identity operators here
+        np.testing.assert_array_equal(y0, model.variables["c"].evaluate(None, y0))
+        np.testing.assert_array_equal(y0, model.variables["N"].evaluate(None, y0))
+
+        # several equations
         T = pybamm.Variable("T", domain=["negative electrode"])
         q = pybamm.grad(T)
+        S = pybamm.Variable("S", domain=["negative electrode"])
+        p = pybamm.grad(S)
         model = pybamm.BaseModel()
-        model.rhs = {c: pybamm.div(N), T: pybamm.div(q)}
-        model.initial_conditions = {c: pybamm.Scalar(2), T: pybamm.Scalar(5)}
+        model.rhs = {c: pybamm.div(N), T: pybamm.div(q), S: pybamm.div(p)}
+        model.initial_conditions = {
+            c: pybamm.Scalar(2),
+            T: pybamm.Scalar(5),
+            S: pybamm.Scalar(8),
+        }
         model.boundary_conditions = {}
-        model.variables = {"cT": c * T}
+        model.variables = {"ST": S * T}
 
         disc.process_model(model)
         y0 = model.concatenated_initial_conditions
@@ -280,17 +275,16 @@
                 [
                     2 * np.ones_like(mesh["whole cell"].nodes),
                     5 * np.ones_like(mesh["negative electrode"].nodes),
+                    8 * np.ones_like(mesh["negative electrode"].nodes),
                 ]
             ),
         )
-<<<<<<< HEAD
         # grad and div are identity operators here
-        np.testing.assert_array_equal(y0, model.rhs.evaluate(None, y0))
-        c0, T0 = np.split(y0, mesh["whole cell"].npts)
-        np.testing.assert_array_equal(c0 * T0, model.variables["cT"].evaluate(None, y0))
-=======
         np.testing.assert_array_equal(y0, model.concatenated_rhs.evaluate(None, y0))
->>>>>>> bedce68d
+        c0, T0, S0 = np.split(
+            y0, np.cumsum([mesh["whole cell"].npts, mesh["negative electrode"].npts])
+        )
+        np.testing.assert_array_equal(S0 * T0, model.variables["ST"].evaluate(None, y0))
 
     def test_scalar_to_vector(self):
         a = pybamm.Scalar(5)

#
# Tests for the Reaction diffusion model
#
from __future__ import absolute_import, division
from __future__ import print_function, unicode_literals
import pybamm

import numpy as np
import unittest


class TestReactionDiffusionModel(unittest.TestCase):
    def test_convergence(self):
        # Convergence of c at x=0.5
        model = pybamm.ReactionDiffusionModel()
        # # Make ln and lp nicer for testing
        param = model.default_parameter_values
        # Process model and geometry
        param.process_model(model)
        geometry = model.default_geometry
        param.process_geometry(geometry)
        # Set up solver
        t_eval = np.linspace(0, 1)
        solver = model.default_solver

        # Function for convergence testing
<<<<<<< HEAD
        def get_concs(n):
            model_copy = copy.deepcopy(model)
=======
        def get_c_at_x(n):
>>>>>>> f6a73143
            # Set up discretisation
            var = pybamm.standard_spatial_vars
            submesh_pts = {var.x_n: n, var.x_s: n, var.x_p: n, var.r_n: 1, var.r_p: 1}
            mesh = pybamm.Mesh(geometry, model.default_submesh_types, submesh_pts)
            disc = pybamm.Discretisation(mesh, model.default_spatial_methods)

            # Discretise and solve
            model_disc = disc.process_model(model, inplace=False)
            solver.solve(model_disc, t_eval)
            t, y = solver.t, solver.y
<<<<<<< HEAD
            return pybamm.ProcessedVariable(
                model_copy.variables["Electrolyte concentration"], t, y, mesh=disc.mesh
=======
            conc = pybamm.ProcessedVariable(
                model_disc.variables["Electrolyte concentration"], t, y, mesh=disc.mesh
>>>>>>> f6a73143
            )

        # Get concentrations
        ns = 2 ** np.arange(8)
        concs = [get_concs(int(n)) for n in ns]

        # Test the value at a range of times
        for t in np.linspace(0.01, 1, 5):
            # Get errors at the points from the coarsest solution
            x = concs[0].x_sol
            # Use inf norm (max abs error), comparing each solution to the finest sol
            errs = np.array(
                [
                    np.linalg.norm(concs[i](t, x) - concs[-1](t, x), np.inf)
                    for i in range(len(ns) - 1)
                ]
            )
            # Get rates: expect h**2 convergence
            rates = np.log2(errs[:-1] / errs[1:])
            np.testing.assert_array_less(1.99 * np.ones_like(rates), rates)


if __name__ == "__main__":
    print("Add -v for more debug output")
    import sys

    if "-v" in sys.argv:
        debug = True
    unittest.main()<|MERGE_RESOLUTION|>--- conflicted
+++ resolved
@@ -24,12 +24,7 @@
         solver = model.default_solver
 
         # Function for convergence testing
-<<<<<<< HEAD
         def get_concs(n):
-            model_copy = copy.deepcopy(model)
-=======
-        def get_c_at_x(n):
->>>>>>> f6a73143
             # Set up discretisation
             var = pybamm.standard_spatial_vars
             submesh_pts = {var.x_n: n, var.x_s: n, var.x_p: n, var.r_n: 1, var.r_p: 1}
@@ -40,13 +35,8 @@
             model_disc = disc.process_model(model, inplace=False)
             solver.solve(model_disc, t_eval)
             t, y = solver.t, solver.y
-<<<<<<< HEAD
             return pybamm.ProcessedVariable(
-                model_copy.variables["Electrolyte concentration"], t, y, mesh=disc.mesh
-=======
-            conc = pybamm.ProcessedVariable(
                 model_disc.variables["Electrolyte concentration"], t, y, mesh=disc.mesh
->>>>>>> f6a73143
             )
 
         # Get concentrations

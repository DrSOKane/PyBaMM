#
# Tests for the Reaction diffusion model
#
import pybamm
import unittest


class TestReactionDiffusionModel(unittest.TestCase):
    def test_well_posed(self):
        model = pybamm.ReactionDiffusionModel()
<<<<<<< HEAD

        modeltest = tests.StandardModelTest(model)
        modeltest.test_all()

    def test_optimisations(self):
        model = pybamm.ReactionDiffusionModel()
        optimtest = tests.OptimisationsTest(model)

        original = optimtest.evaluate_model()
        simplified = optimtest.evaluate_model(simplify=True)
        using_known_evals = optimtest.evaluate_model(use_known_evals=True)
        simp_and_known = optimtest.evaluate_model(simplify=True, use_known_evals=True)
        np.testing.assert_array_almost_equal(original, simplified)
        np.testing.assert_array_almost_equal(original, using_known_evals)
        np.testing.assert_array_almost_equal(original, simp_and_known)
=======
        model.check_well_posedness()
>>>>>>> 47471be3


if __name__ == "__main__":
    print("Add -v for more debug output")
    import sys

    if "-v" in sys.argv:
        debug = True
    unittest.main()<|MERGE_RESOLUTION|>--- conflicted
+++ resolved
@@ -8,25 +8,7 @@
 class TestReactionDiffusionModel(unittest.TestCase):
     def test_well_posed(self):
         model = pybamm.ReactionDiffusionModel()
-<<<<<<< HEAD
-
-        modeltest = tests.StandardModelTest(model)
-        modeltest.test_all()
-
-    def test_optimisations(self):
-        model = pybamm.ReactionDiffusionModel()
-        optimtest = tests.OptimisationsTest(model)
-
-        original = optimtest.evaluate_model()
-        simplified = optimtest.evaluate_model(simplify=True)
-        using_known_evals = optimtest.evaluate_model(use_known_evals=True)
-        simp_and_known = optimtest.evaluate_model(simplify=True, use_known_evals=True)
-        np.testing.assert_array_almost_equal(original, simplified)
-        np.testing.assert_array_almost_equal(original, using_known_evals)
-        np.testing.assert_array_almost_equal(original, simp_and_known)
-=======
         model.check_well_posedness()
->>>>>>> 47471be3
 
 
 if __name__ == "__main__":

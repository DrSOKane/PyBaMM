--- conflicted
+++ resolved
@@ -6,36 +6,19 @@
 pybamm.set_logging_level("INFO")
 
 # load models
-options = {
-    "particle phases": ("2", "1"),
-    "open circuit potential": (("single", "current sigmoid"), "single"),
-}
 models = [
-    # pybamm.lithium_ion.SPM(options),
-    # pybamm.lithium_ion.SPMe(options),
-    # pybamm.lithium_ion.BasicDFNComposite(),
-    pybamm.lithium_ion.DFN(options),
-    # pybamm.lithium_ion.NewmanTobias(),
+    pybamm.lithium_ion.SPM(),
+    pybamm.lithium_ion.SPMe(),
+    pybamm.lithium_ion.DFN(),
+    pybamm.lithium_ion.NewmanTobias(),
 ]
-<<<<<<< HEAD
-param = pybamm.ParameterValues("Chen2020_composite")
-=======
->>>>>>> d2bc3c1d
 
 # create and run simulations
 sims = []
 for model in models:
-<<<<<<< HEAD
-    sim = pybamm.Simulation(model, parameter_values=param)
-=======
     sim = pybamm.Simulation(model)
->>>>>>> d2bc3c1d
     sim.solve([0, 3600])
     sims.append(sim)
 
 # plot
-<<<<<<< HEAD
-pybamm.dynamic_plot(sims, ["Terminal voltage [V]"])
-=======
-pybamm.dynamic_plot(sims)
->>>>>>> d2bc3c1d
+pybamm.dynamic_plot(sims)
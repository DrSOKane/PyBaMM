--- conflicted
+++ resolved
@@ -5,20 +5,11 @@
 
 # load models
 models = [
-<<<<<<< HEAD
-    pybamm.lead_acid.LOQS({"surface form": "algebraic", "side reactions": ["oxygen"]}),
-    # pybamm.lead_acid.FOQS(),
-    # pybamm.lead_acid.Composite(),
-    # pybamm.lead_acid.Composite({"surface form": "algebraic"}),
-    pybamm.lead_acid.NewmanTiedemann({"side reactions": ["oxygen"]}),
-    # pybamm.lead_acid.NewmanTiedemann(),
-=======
     # pybamm.lead_acid.LOQS(),
     pybamm.lead_acid.FOQS(),
     pybamm.lead_acid.Composite(),
     # pybamm.lead_acid.Composite({"surface form": "algebraic"}),
     pybamm.lead_acid.NewmanTiedemann(),
->>>>>>> 8d83c9c3
 ]
 
 # create geometry

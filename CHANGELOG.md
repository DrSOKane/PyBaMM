# [Unreleased](https://github.com/pybamm-team/PyBaMM/)

## Features

<<<<<<< HEAD
-   Half-cell SPM and SPMe have been implemented (  [#1731](https://github.com/pybamm-team/PyBaMM/pull/1731))
=======
-   Added surface area to volume ratio as a factor to the SEI equations ([#1790](https://github.com/pybamm-team/PyBaMM/pull/1790))
-   Half-cell SPM and SPMe have been implemented ([#1731](https://github.com/pybamm-team/PyBaMM/pull/1731))
>>>>>>> 884d6e93

## Bug fixes

-   Fixed `sympy` operators for `Arctan` and `Exponential` ([#1786](https://github.com/pybamm-team/PyBaMM/pull/1786))
-   Fixed finite volume discretization in spherical polar coordinates ([#1782](https://github.com/pybamm-team/PyBaMM/pull/1782))

## Breaking changes

-   Raise error if `Concatenation` is used directly with `Variable` objects (`concatenation` should be used instead) ([#1789](https://github.com/pybamm-team/PyBaMM/pull/1789))
<<<<<<< HEAD
-   Made jax and the PyBaMM JaxSolver optional ([#1767](https://github.com/pybamm-team/PyBaMM/pull/1767))
=======
>>>>>>> 884d6e93

# [v21.10](https://github.com/pybamm-team/PyBaMM/tree/v21.9) - 2021-10-31

## Features

-   Summary variables can now be user-determined ([#1759](https://github.com/pybamm-team/PyBaMM/pull/1759))
-   Added `all_first_states` to the `Solution` object for a simulation with experiment ([#1759](https://github.com/pybamm-team/PyBaMM/pull/1759))
-   Added a new method (`create_gif`) in `QuickPlot`, `Simulation` and `BatchStudy` to create a GIF of a simulation ([#1754](https://github.com/pybamm-team/PyBaMM/pull/1754))
-   Added more examples for the `BatchStudy` class ([#1747](https://github.com/pybamm-team/PyBaMM/pull/1747))
-   SEI models can now be included in the half-cell model ([#1705](https://github.com/pybamm-team/PyBaMM/pull/1705))

## Bug fixes

-   Half-cell model and lead-acid models can now be simulated with `Experiment`s ([#1759](https://github.com/pybamm-team/PyBaMM/pull/1759))
-   Removed in-place modification of the solution objects by `QuickPlot` ([#1747](https://github.com/pybamm-team/PyBaMM/pull/1747))
-   Fixed vector-vector multiplication bug that was causing errors in the SPM with constant voltage or power ([#1735](https://github.com/pybamm-team/PyBaMM/pull/1735))

# [v21.9](https://github.com/pybamm-team/PyBaMM/tree/v21.9) - 2021-09-30

## Features

-   Added thermal parameters (thermal conductivity, specific heat, etc.) to the `Ecker2015` parameter set from Zhao et al. (2018) and Hales et al. (2019) ([#1683](https://github.com/pybamm-team/PyBaMM/pull/1683))
-   Added `plot_summary_variables` to plot and compare summary variables ([#1678](https://github.com/pybamm-team/PyBaMM/pull/1678))
-   The DFN model can now be used directly (instead of `BasicDFNHalfCell`) to simulate a half-cell ([#1600](https://github.com/pybamm-team/PyBaMM/pull/1600))

## Breaking changes

-   Dropped support for Python 3.6 ([#1696](https://github.com/pybamm-team/PyBaMM/pull/1696))
-   The substring 'negative electrode' has been removed from variables related to SEI and lithium plating (e.g. 'Total negative electrode SEI thickness [m]' replaced by 'Total SEI thickness [m]') ([#1654](https://github.com/pybamm-team/PyBaMM/pull/1654))

# [v21.08](https://github.com/pybamm-team/PyBaMM/tree/v21.08) - 2021-08-26

This release introduces:
- the switch to calendar versioning: from now on we will use year.month version number
- sensitivity analysis of solutions with respect to input parameters
- several new models, including many-particle and state-of-health models
- improvement on how CasADI solver's handle events, including a new "fast with events" mode
- several other new features, optimizations, and bug fixes, summarized below

## Features

-   Added submodels and functionality for particle-size distributions in the DFN model, including an
example notebook ([#1602](https://github.com/pybamm-team/PyBaMM/pull/1602))
-   Added UDDS and WLTC drive cycles  ([#1601](https://github.com/pybamm-team/PyBaMM/pull/1601))
-   Added LG M50 (NMC811 and graphite + SiOx) parameter set from O'Regan 2021 ([#1594](https://github.com/pybamm-team/PyBaMM/pull/1594))
-   `pybamm.base_solver.solve` function can take a list of input parameters to calculate the sensitivities of the solution with respect to. Alternatively, it can be set  to `True` to calculate the sensitivities for all input parameters ([#1552](https://github.com/pybamm-team/PyBaMM/pull/1552))
-   Added capability for `quaternary` domains (in addition to `primary`, `secondary` and `tertiary`), increasing the maximum number of domains that a `Symbol` can have to 4. ([#1580](https://github.com/pybamm-team/PyBaMM/pull/1580))
-   Tabs can now be placed at the bottom of the cell in 1+1D thermal models ([#1581](https://github.com/pybamm-team/PyBaMM/pull/1581))
-   Added temperature dependence on electrode electronic conductivity ([#1570](https://github.com/pybamm-team/PyBaMM/pull/1570))
-   `pybamm.base_solver.solve` function can take a list of input parameters to calculate the sensitivities of the solution with respect to. Alternatively, it can be set  to `True` to calculate the sensitivities for all input parameters ([#1552](https://github.com/pybamm-team/PyBaMM/pull/1552))
-   Added a new lithium-ion model `MPM` or Many-Particle Model, with a distribution of particle sizes in each electrode. ([#1529](https://github.com/pybamm-team/PyBaMM/pull/1529))
-   Added 2 new submodels for lithium transport in a size distribution of electrode particles: Fickian diffusion (`FickianSingleSizeDistribution`) and uniform concentration profile (`FastSingleSizeDistribution`). ([#1529](https://github.com/pybamm-team/PyBaMM/pull/1529))
-   Added a "particle size" domain to the default lithium-ion geometry, including plotting capabilities (`QuickPlot`) and processing of variables (`ProcessedVariable`). ([#1529](https://github.com/pybamm-team/PyBaMM/pull/1529))
-   Added fitted expressions for OCPs for the Chen2020 parameter set ([#1526](https://github.com/pybamm-team/PyBaMM/pull/1497))
-   Added `initial_soc` argument to `Simualtion.solve` for specifying the initial SOC when solving a model ([#1512](https://github.com/pybamm-team/PyBaMM/pull/1512))
-   Added `print_name` to some symbols ([#1495](https://github.com/pybamm-team/PyBaMM/pull/1495), [#1497](https://github.com/pybamm-team/PyBaMM/pull/1497))
-   Added Base Parameters class and SymPy in dependencies ([#1495](https://github.com/pybamm-team/PyBaMM/pull/1495))
-   Added a new "reaction-driven" model for LAM from Reniers et al (2019) ([#1490](https://github.com/pybamm-team/PyBaMM/pull/1490))
-   Some features ("loss of active material" and "particle mechanics") can now be specified separately for the negative electrode and positive electrode by passing a 2-tuple ([#1490](https://github.com/pybamm-team/PyBaMM/pull/1490))
-   `plot` and `plot2D` now take and return a matplotlib Axis to allow for easier customization ([#1472](https://github.com/pybamm-team/PyBaMM/pull/1472))
-   `ParameterValues.evaluate` can now return arrays to allow function parameters to be easily evaluated ([#1472](https://github.com/pybamm-team/PyBaMM/pull/1472))
-   Added option to save only specific cycle numbers when simulating an `Experiment` ([#1459](https://github.com/pybamm-team/PyBaMM/pull/1459))
-   Added capacity-based termination conditions when simulating an `Experiment` ([#1459](https://github.com/pybamm-team/PyBaMM/pull/1459))
-   Added "summary variables" to track degradation over several cycles ([#1459](https://github.com/pybamm-team/PyBaMM/pull/1459))
-   Added `ElectrodeSOH` model for calculating capacities and stoichiometric limits ([#1459](https://github.com/pybamm-team/PyBaMM/pull/1459))
-   Added Batch Study class ([#1455](https://github.com/pybamm-team/PyBaMM/pull/1455))
-   Added `ConcatenationVariable`, which is automatically created when variables are concatenated ([#1453](https://github.com/pybamm-team/PyBaMM/pull/1453))
-   Added "fast with events" mode for the CasADi solver, which solves a model and finds events more efficiently than "safe" mode. As of PR #1450 this feature is still being tested and "safe" mode remains the default ([#1450](https://github.com/pybamm-team/PyBaMM/pull/1450))

## Optimizations

-   Models that mostly use x-averaged quantities (SPM and SPMe) now use x-averaged degradation models ([#1490](https://github.com/pybamm-team/PyBaMM/pull/1490))
-   Improved how the CasADi solver's "safe" mode finds events ([#1450](https://github.com/pybamm-team/PyBaMM/pull/1450))
-   Perform more automatic simplifications of the expression tree ([#1449](https://github.com/pybamm-team/PyBaMM/pull/1449))
-   Reduce time taken to hash a sparse `Matrix` object ([#1449](https://github.com/pybamm-team/PyBaMM/pull/1449))

## Bug fixes

-   Fixed bug with `load_function` ([#1675](https://github.com/pybamm-team/PyBaMM/pull/1675))
-   Updated documentation to include some previously missing functions, such as `erf` and `tanh` ([#1628](https://github.com/pybamm-team/PyBaMM/pull/1628))
-   Fixed reading citation file without closing ([#1620](https://github.com/pybamm-team/PyBaMM/pull/1620))
-   Porosity variation for SEI and plating models is calculated from the film thickness rather than from a separate ODE ([#1617](https://github.com/pybamm-team/PyBaMM/pull/1617))
-   Fixed a bug where the order of the indexing for the entries of variables discretised using FEM was incorrect ([#1556](https://github.com/pybamm-team/PyBaMM/pull/1556))
-   Fix broken module import for spyder when running a script twice ([#1555](https://github.com/pybamm-team/PyBaMM/pull/1555))
-   Fixed ElectrodeSOH model for multi-dimensional simulations ([#1548](https://github.com/pybamm-team/PyBaMM/pull/1548))
-   Removed the overly-restrictive check "each variable in the algebraic eqn keys must appear in the eqn" ([#1510](https://github.com/pybamm-team/PyBaMM/pull/1510))
-   Made parameters importable through pybamm ([#1475](https://github.com/pybamm-team/PyBaMM/pull/1475))

## Breaking changes

-   Refactored the `particle` submodel module, with the models having no size distribution now found in `particle.no_distribution`, and those with a size distribution in `particle.size_distribution`. Renamed submodels to indicate the transport model (Fickian diffusion, polynomial profile) and if they are "x-averaged". E.g., `FickianManyParticles` and `FickianSingleParticle` are now `no_distribution.FickianDiffusion` and `no_distribution.XAveragedFickianDiffusion` ([#1602](https://github.com/pybamm-team/PyBaMM/pull/1602))
-   Changed sensitivity API. Removed `ProcessedSymbolicVariable`, all sensitivity now handled within the solvers and `ProcessedVariable` ()  ([#1552](https://github.com/pybamm-team/PyBaMM/pull/1552))
-   The `Yang2017` parameter set has been removed as the complete parameter set is not publicly available in the literature ([#1577](https://github.com/pybamm-team/PyBaMM/pull/1577))
-   Changed how options are specified for the "loss of active material" and "particle cracking" submodels. "loss of active material" can now be one of "none", "stress-driven", or "reaction-driven", or a 2-tuple for different options in negative and positive electrode. Similarly "particle cracking" (now called "particle mechanics") can now be "none", "swelling only", "swelling and cracking", or a 2-tuple ([#1490](https://github.com/pybamm-team/PyBaMM/pull/1490))
-   Changed the variable in the full diffusion model from "Electrolyte concentration" to "Porosity times concentration" ([#1476](https://github.com/pybamm-team/PyBaMM/pull/1476))
-   Renamed `lithium-ion` folder to `lithium_ion` and `lead-acid` folder to `lead_acid` in parameters ([#1464](https://github.com/pybamm-team/PyBaMM/pull/1464))

# [v0.4.0](https://github.com/pybamm-team/PyBaMM/tree/v0.4.0) - 2021-03-28

This release introduces:
- several new models, including reversible and irreversible plating submodels, submodels for loss of active material, Yang et al.'s (2017) coupled SEI/plating/pore clogging model, and the Newman-Tobias model
- internal optimizations for solving models, particularly for simulating experiments, with more accurate event detection and more efficient numerical methods and post-processing
- parallel solutions of a model with different inputs
- a cleaner installation process for Mac when installing from PyPI, no longer requiring a Homebrew installation of Sundials
- improved plotting functionality, including adding a new 'voltage component' plot
- several other new features, optimizations, and bug fixes, summarized below

## Features
-   Added `NewmanTobias` li-ion battery model ([#1423](https://github.com/pybamm-team/PyBaMM/pull/1423))
-   Added `plot_voltage_components` to easily plot the component overpotentials that make up the voltage ([#1419](https://github.com/pybamm-team/PyBaMM/pull/1419))
-   Made `QuickPlot` more customizable and added an example ([#1419](https://github.com/pybamm-team/PyBaMM/pull/1419))
-   `Solution` objects can now be created by stepping *different* models ([#1408](https://github.com/pybamm-team/PyBaMM/pull/1408))
-   Added Yang et al 2017 model that couples irreversible lithium plating, SEI growth and change in porosity which produces a transition from linear to nonlinear degradation pattern of lithium-ion battery over extended cycles([#1398](https://github.com/pybamm-team/PyBaMM/pull/1398))
-   Added support for Python 3.9 and dropped support for Python 3.6. Python 3.6 may still work but is now untested ([#1370](https://github.com/pybamm-team/PyBaMM/pull/1370))
-   Added the electrolyte overpotential and Ohmic losses for full conductivity, including surface form ([#1350](https://github.com/pybamm-team/PyBaMM/pull/1350))
-   Added functionality to `Citations` to print formatted citations ([#1340](https://github.com/pybamm-team/PyBaMM/pull/1340))
-   Updated the way events are handled in `CasadiSolver` for more accurate event location ([#1328](https://github.com/pybamm-team/PyBaMM/pull/1328))
-   Added error message if initial conditions are outside the bounds of a variable ([#1326](https://github.com/pybamm-team/PyBaMM/pull/1326))
-   Added temperature dependence to density, heat capacity and thermal conductivity ([#1323](https://github.com/pybamm-team/PyBaMM/pull/1323))
-   Added temperature dependence to the transference number (`t_plus`) ([#1317](https://github.com/pybamm-team/PyBaMM/pull/1317))
-   Added new functionality for `Interpolant` ([#1312](https://github.com/pybamm-team/PyBaMM/pull/1312))
-   Added option to express experiments (and extract solutions) in terms of cycles of operating condition ([#1309](https://github.com/pybamm-team/PyBaMM/pull/1309))
-   The event time and state are now returned as part of `Solution.t` and `Solution.y` so that the event is accurately captured in the returned solution ([#1300](https://github.com/pybamm-team/PyBaMM/pull/1300))
-   Added reversible and irreversible lithium plating models ([#1287](https://github.com/pybamm-team/PyBaMM/pull/1287))
-   Reformatted the `BasicDFNHalfCell` to be consistent with the other models ([#1282](https://github.com/pybamm-team/PyBaMM/pull/1282))
-   Added option to make the total interfacial current density a state ([#1280](https://github.com/pybamm-team/PyBaMM/pull/1280))
-   Added functionality to initialize a model using the solution from another model ([#1278](https://github.com/pybamm-team/PyBaMM/pull/1278))
-   Added submodels for active material ([#1262](https://github.com/pybamm-team/PyBaMM/pull/1262))
-   Updated solvers' method `solve()` so it can take a list of inputs dictionaries as the `inputs` keyword argument. In this case the model is solved for each input set in the list, and a list of solutions mapping the set of inputs to the solutions is returned. Note that `solve()` can still take a single dictionary as the `inputs` keyword argument. In this case the behaviour is unchanged compared to previous versions.([#1261](https://github.com/pybamm-team/PyBaMM/pull/1261))
-   Added composite surface form electrolyte models: `CompositeDifferential` and `CompositeAlgebraic` ([#1207](https://github.com/pybamm-team/PyBaMM/issues/1207))

## Optimizations

-   Improved the way an `Experiment` is simulated to reduce solve time (at the cost of slightly higher set-up time) ([#1408](https://github.com/pybamm-team/PyBaMM/pull/1408))
-   Add script and workflow to automatically update parameter_sets.py docstrings ([#1371](https://github.com/pybamm-team/PyBaMM/pull/1371))
-   Add URLs checker in workflows ([#1347](https://github.com/pybamm-team/PyBaMM/pull/1347))
-   The `Solution` class now only creates the concatenated `y` when the user asks for it. This is an optimization step as the concatenation can be slow, especially with larger experiments ([#1331](https://github.com/pybamm-team/PyBaMM/pull/1331))
-   If solver method `solve()` is passed a list of inputs as the `inputs` keyword argument, the resolution of the model for each input set is spread across several Python processes, usually running in parallel on different processors. The default number of processes is the number of processors available. `solve()` takes a new keyword argument `nproc` which can be used to set this number a manually.
-   Variables are now post-processed using CasADi ([#1316](https://github.com/pybamm-team/PyBaMM/pull/1316))
-   Operations such as `1*x` and `0+x` now directly return `x` ([#1252](https://github.com/pybamm-team/PyBaMM/pull/1252))

## Bug fixes

-   Fixed a bug on the boundary conditions of `FickianSingleParticle` and `FickianManyParticles` to ensure mass is conserved ([#1421](https://github.com/pybamm-team/PyBaMM/pull/1421))
-   Fixed a bug where the `PolynomialSingleParticle` submodel gave incorrect results with "dimensionality" equal to 2 ([#1411](https://github.com/pybamm-team/PyBaMM/pull/1411))
-   Fixed a bug where volume averaging in 0D gave the wrong result ([#1411](https://github.com/pybamm-team/PyBaMM/pull/1411))
-   Fixed a sign error in the positive electrode ohmic losses ([#1407](https://github.com/pybamm-team/PyBaMM/pull/1407))
-   Fixed the formulation of the EC reaction SEI model ([#1397](https://github.com/pybamm-team/PyBaMM/pull/1397))
-   Simulations now stop when an experiment becomes infeasible ([#1395](https://github.com/pybamm-team/PyBaMM/pull/1395))
-   Added a check for domains in `Concatenation` ([#1368](https://github.com/pybamm-team/PyBaMM/pull/1368))
-   Differentiation now works even when the differentiation variable is a constant ([#1294](https://github.com/pybamm-team/PyBaMM/pull/1294))
-   Fixed a bug where the event time and state were no longer returned as part of the solution ([#1344](https://github.com/pybamm-team/PyBaMM/pull/1344))
-   Fixed a bug in `CasadiSolver` safe mode which crashed when there were extrapolation events but no termination events ([#1321](https://github.com/pybamm-team/PyBaMM/pull/1321))
-   When an `Interpolant` is extrapolated an error is raised for `CasadiSolver` (and a warning is raised for the other solvers) ([#1315](https://github.com/pybamm-team/PyBaMM/pull/1315))
-   Fixed `Simulation` and `model.new_copy` to fix a bug where changes to the model were overwritten ([#1278](https://github.com/pybamm-team/PyBaMM/pull/1278))

## Breaking changes

-   Removed `Simplification` class and `.simplify()` function ([#1369](https://github.com/pybamm-team/PyBaMM/pull/1369))
-   All example notebooks in PyBaMM's GitHub repository must now include the command `pybamm.print_citations()`, otherwise the tests will fail. This is to encourage people to use this command to cite the relevant papers ([#1340](https://github.com/pybamm-team/PyBaMM/pull/1340))
-   Notation has been homogenised to use positive and negative electrode (instead of cathode and anode). This applies to the parameter folders (now called `'positive_electrodes'` and `'negative_electrodes'`) and the options of `active_material` and `particle_cracking` submodels (now called `'positive'` and `'negative'`) ([#1337](https://github.com/pybamm-team/PyBaMM/pull/1337))
-   `Interpolant` now takes `x` and `y` instead of a single `data` entry ([#1312](https://github.com/pybamm-team/PyBaMM/pull/1312))
-   Boolean model options ('sei porosity change', 'convection') must now be given in string format ('true' or 'false' instead of True or False) ([#1280](https://github.com/pybamm-team/PyBaMM/pull/1280))
-   Operations such as `1*x` and `0+x` now directly return `x`. This can be bypassed by explicitly creating the binary operators, e.g. `pybamm.Multiplication(1, x)` ([#1252](https://github.com/pybamm-team/PyBaMM/pull/1252))
-   `'Cell capacity [A.h]'` has been renamed to `'Nominal cell capacity [A.h]'`. `'Cell capacity [A.h]'` will be deprecated in the next release. ([#1352](https://github.com/pybamm-team/PyBaMM/pull/1352))

# [v0.3.0](https://github.com/pybamm-team/PyBaMM/tree/v0.3.0) - 2020-12-01

This release introduces a new aging model for particle mechanics, a new reduced-order model (TSPMe), and a parameter set for A123 LFP cells. Additionally, there have been several backend optimizations to speed up model creation and solving, and other minor features and bug fixes.

## Features

-   Added a submodel for particle mechanics ([#1232](https://github.com/pybamm-team/PyBaMM/pull/1232))
-   Added a notebook on how to speed up the solver and handle instabilities ([#1223](https://github.com/pybamm-team/PyBaMM/pull/1223))
-   Improve string printing of `BinaryOperator`, `Function`, and `Concatenation` objects ([#1223](https://github.com/pybamm-team/PyBaMM/pull/1223))
-   Added `Solution.integration_time`, which is the time taken just by the integration subroutine, without extra setups ([#1223](https://github.com/pybamm-team/PyBaMM/pull/1223))
-   Added parameter set for an A123 LFP cell ([#1209](https://github.com/pybamm-team/PyBaMM/pull/1209))
-   Added variables related to equivalent circuit models ([#1204](https://github.com/pybamm-team/PyBaMM/pull/1204))
-   Added the `Integrated` electrolyte conductivity submodel ([#1188](https://github.com/pybamm-team/PyBaMM/pull/1188))
-   Added an example script to check conservation of lithium ([#1186](https://github.com/pybamm-team/PyBaMM/pull/1186))
-   Added `erf` and `erfc` functions ([#1184](https://github.com/pybamm-team/PyBaMM/pull/1184))

## Optimizations

-   Add (optional) smooth approximations for the `Minimum`, `Maximum`, `Heaviside`, and `AbsoluteValue` operators ([#1223](https://github.com/pybamm-team/PyBaMM/pull/1223))
-   Avoid unnecessary repeated computations in the solvers ([#1222](https://github.com/pybamm-team/PyBaMM/pull/1222))
-   Rewrite `Symbol.is_constant` to be more efficient ([#1222](https://github.com/pybamm-team/PyBaMM/pull/1222))
-   Cache shape and size calculations ([#1222](https://github.com/pybamm-team/PyBaMM/pull/1222))
-   Only instantiate the geometric, electrical and thermal parameter classes once ([#1222](https://github.com/pybamm-team/PyBaMM/pull/1222))

## Bug fixes

-   Quickplot now works when timescale or lengthscale is a function of an input parameter ([#1234](https://github.com/pybamm-team/PyBaMM/pull/1234))
-   Fix bug that was slowing down creation of the EC reaction SEI submodel ([#1227](https://github.com/pybamm-team/PyBaMM/pull/1227))
-   Add missing separator thermal parameters for the Ecker parameter set ([#1226](https://github.com/pybamm-team/PyBaMM/pull/1226))
-   Make sure simulation solves when evaluated timescale is a function of an input parameter ([#1218](https://github.com/pybamm-team/PyBaMM/pull/1218))
-   Raise error if saving to MATLAB with variable names that MATLAB can't read, and give option of providing alternative variable names ([#1206](https://github.com/pybamm-team/PyBaMM/pull/1206))
-   Raise error if the boundary condition at the origin in a spherical domain is other than no-flux ([#1175](https://github.com/pybamm-team/PyBaMM/pull/1175))
-   Fix boundary conditions at r = 0 for Creating Models notebooks ([#1173](https://github.com/pybamm-team/PyBaMM/pull/1173))

## Breaking changes

-    The parameters "Positive/Negative particle distribution in x" and "Positive/Negative surface area to volume ratio distribution in x" have been deprecated. Instead, users can provide "Positive/Negative particle radius [m]" and "Positive/Negative surface area to volume ratio [m-1]" directly as functions of through-cell position (x [m]) ([#1237](https://github.com/pybamm-team/PyBaMM/pull/1237))

# [v0.2.4](https://github.com/pybamm-team/PyBaMM/tree/v0.2.4) - 2020-09-07

This release adds new operators for more complex models, some basic sensitivity analysis, and a spectral volumes spatial method, as well as some small bug fixes.

## Features

-   Added variables which track the total amount of lithium in the system ([#1136](https://github.com/pybamm-team/PyBaMM/pull/1136))
-   Added `Upwind` and `Downwind` operators for convection ([#1134](https://github.com/pybamm-team/PyBaMM/pull/1134))
-   Added Getting Started notebook on solver options and changing the mesh. Also added a notebook detailing the different thermal options, and a notebook explaining the steps that occur behind the scenes in the `Simulation` class ([#1131](https://github.com/pybamm-team/PyBaMM/pull/1131))
-   Added particle submodel that use a polynomial approximation to the concentration within the electrode particles ([#1130](https://github.com/pybamm-team/PyBaMM/pull/1130))
-   Added `Modulo`, `Floor` and `Ceiling` operators ([#1121](https://github.com/pybamm-team/PyBaMM/pull/1121))
-   Added DFN model for a half cell ([#1121](https://github.com/pybamm-team/PyBaMM/pull/1121))
-   Automatically compute surface area to volume ratio based on particle shape for li-ion models ([#1120](https://github.com/pybamm-team/PyBaMM/pull/1120))
-   Added "R-averaged particle concentration" variables ([#1118](https://github.com/pybamm-team/PyBaMM/pull/1118))
-   Added support for sensitivity calculations to the casadi solver ([#1109](https://github.com/pybamm-team/PyBaMM/pull/1109))
-   Added support for index 1 semi-explicit dae equations and sensitivity calculations to JAX BDF solver ([#1107](https://github.com/pybamm-team/PyBaMM/pull/1107))
-   Allowed keyword arguments to be passed to `Simulation.plot()` ([#1099](https://github.com/pybamm-team/PyBaMM/pull/1099))
-   Added the Spectral Volumes spatial method and the submesh that it works with ([#900](https://github.com/pybamm-team/PyBaMM/pull/900))

## Bug fixes

-   Fixed bug where some parameters were not being set by the `EcReactionLimited` SEI model ([#1136](https://github.com/pybamm-team/PyBaMM/pull/1136))
-   Fixed bug on electrolyte potential for `BasicDFNHalfCell` ([#1133](https://github.com/pybamm-team/PyBaMM/pull/1133))
-   Fixed `r_average` to work with `SecondaryBroadcast` ([#1118](https://github.com/pybamm-team/PyBaMM/pull/1118))
-   Fixed finite volume discretisation of spherical integrals ([#1118](https://github.com/pybamm-team/PyBaMM/pull/1118))
-   `t_eval` now gets changed to a `linspace` if a list of length 2 is passed ([#1113](https://github.com/pybamm-team/PyBaMM/pull/1113))
-   Fixed bug when setting a function with an `InputParameter` ([#1111](https://github.com/pybamm-team/PyBaMM/pull/1111))

## Breaking changes

-   The "fast diffusion" particle option has been renamed "uniform profile" ([#1130](https://github.com/pybamm-team/PyBaMM/pull/1130))
-   The modules containing standard parameters are now classes so they can take options
(e.g. `standard_parameters_lithium_ion` is now `LithiumIonParameters`) ([#1120](https://github.com/pybamm-team/PyBaMM/pull/1120))
-   Renamed `quick_plot_vars` to `output_variables` in `Simulation` to be consistent with `QuickPlot`. Passing `quick_plot_vars` to `Simulation.plot()` has been deprecated and `output_variables` should be passed instead ([#1099](https://github.com/pybamm-team/PyBaMM/pull/1099))

# [v0.2.3](https://github.com/pybamm-team/PyBaMM/tree/v0.2.3) - 2020-07-01

This release enables the use of [Google Colab](https://colab.research.google.com/github/pybamm-team/PyBaMM/blob/main/) for running example notebooks, and adds some small new features and bug fixes.

## Features

-   Added JAX evaluator, and ODE solver ([#1038](https://github.com/pybamm-team/PyBaMM/pull/1038))
-   Reformatted Getting Started notebooks ([#1083](https://github.com/pybamm-team/PyBaMM/pull/1083))
-   Reformatted Landesfeind electrolytes ([#1064](https://github.com/pybamm-team/PyBaMM/pull/1064))
-   Adapted examples to be run in Google Colab ([#1061](https://github.com/pybamm-team/PyBaMM/pull/1061))
-   Added some new solvers for algebraic models ([#1059](https://github.com/pybamm-team/PyBaMM/pull/1059))
-   Added `length_scales` attribute to models ([#1058](https://github.com/pybamm-team/PyBaMM/pull/1058))
-   Added averaging in secondary dimensions ([#1057](https://github.com/pybamm-team/PyBaMM/pull/1057))
-   Added SEI reaction based on Yang et. al. 2017 and reduction in porosity ([#1009](https://github.com/pybamm-team/PyBaMM/issues/1009))

## Optimizations

-   Reformatted CasADi "safe" mode to deal with events better ([#1089](https://github.com/pybamm-team/PyBaMM/pull/1089))

## Bug fixes

-   Fixed a bug in `InterstitialDiffusionLimited` ([#1097](https://github.com/pybamm-team/PyBaMM/pull/1097))
-   Fixed `Simulation` to keep different copies of the model so that parameters can be changed between simulations ([#1090](https://github.com/pybamm-team/PyBaMM/pull/1090))
-   Fixed `model.new_copy()` to keep custom submodels ([#1090](https://github.com/pybamm-team/PyBaMM/pull/1090))
-   2D processed variables can now be evaluated at the domain boundaries ([#1088](https://github.com/pybamm-team/PyBaMM/pull/1088))
-   Update the default variable points to better capture behaviour in the solid particles in li-ion models ([#1081](https://github.com/pybamm-team/PyBaMM/pull/1081))
-   Fix `QuickPlot` to display variables discretised by FEM (in y-z) properly ([#1078](https://github.com/pybamm-team/PyBaMM/pull/1078))
-   Add length scales to `EffectiveResistance` models ([#1071](https://github.com/pybamm-team/PyBaMM/pull/1071))
-   Allowed for pybamm functions exp, sin, cos, sqrt to be used in expression trees that
    are converted to casadi format ([#1067](https://github.com/pybamm-team/PyBaMM/pull/1067))
-   Fix a bug where variables that depend on y and z were transposed in `QuickPlot` ([#1055](https://github.com/pybamm-team/PyBaMM/pull/1055))

## Breaking changes

-   `Simulation.specs` and `Simulation.set_defaults` have been deprecated. Users should create a new `Simulation` object for each different case instead ([#1090](https://github.com/pybamm-team/PyBaMM/pull/1090))
-   The solution times `t_eval` must now be provided to `Simulation.solve()` when not using an experiment or prescribing the current using drive cycle data ([#1086](https://github.com/pybamm-team/PyBaMM/pull/1086))

# [v0.2.2](https://github.com/pybamm-team/PyBaMM/tree/v0.2.2) - 2020-06-01

New SEI models, simplification of submodel structure, as well as optimisations and general bug fixes.

## Features

-   Reformatted `Geometry` and `Mesh` classes ([#1032](https://github.com/pybamm-team/PyBaMM/pull/1032))
-   Added arbitrary geometry to the lumped thermal model ([#718](https://github.com/pybamm-team/PyBaMM/issues/718))
-   Allowed `ProcessedVariable` to handle cases where `len(solution.t)=1` ([#1020](https://github.com/pybamm-team/PyBaMM/pull/1020))
-   Added `BackwardIndefiniteIntegral` symbol ([#1014](https://github.com/pybamm-team/PyBaMM/pull/1014))
-   Added `plot` and `plot2D` to enable easy plotting of `pybamm.Array` objects ([#1008](https://github.com/pybamm-team/PyBaMM/pull/1008))
-   Updated effective current collector models and added example notebook ([#1007](https://github.com/pybamm-team/PyBaMM/pull/1007))
-   Added SEI film resistance as an option ([#994](https://github.com/pybamm-team/PyBaMM/pull/994))
-   Added `parameters` attribute to `pybamm.BaseModel` and `pybamm.Geometry` that lists all of the required parameters ([#993](https://github.com/pybamm-team/PyBaMM/pull/993))
-   Added tab, edge, and surface cooling ([#965](https://github.com/pybamm-team/PyBaMM/pull/965))
-   Added functionality to solver to automatically discretise a 0D model ([#947](https://github.com/pybamm-team/PyBaMM/pull/947))
-   Added sensitivity to `CasadiAlgebraicSolver` ([#940](https://github.com/pybamm-team/PyBaMM/pull/940))
-   Added `ProcessedSymbolicVariable` class, which can handle symbolic variables (i.e. variables for which the inputs are symbolic) ([#940](https://github.com/pybamm-team/PyBaMM/pull/940))
-   Made `QuickPlot` compatible with Google Colab ([#935](https://github.com/pybamm-team/PyBaMM/pull/935))
-   Added `BasicFull` model for lead-acid ([#932](https://github.com/pybamm-team/PyBaMM/pull/932))
-   Added 'arctan' function  ([#973](https://github.com/pybamm-team/PyBaMM/pull/973))

## Optimizations

-   Implementing the use of GitHub Actions for CI ([#855](https://github.com/pybamm-team/PyBaMM/pull/855))
-   Changed default solver for DAE models to `CasadiSolver` ([#978](https://github.com/pybamm-team/PyBaMM/pull/978))
-   Added some extra simplifications to the expression tree ([#971](https://github.com/pybamm-team/PyBaMM/pull/971))
-   Changed the behaviour of "safe" mode in `CasadiSolver` ([#956](https://github.com/pybamm-team/PyBaMM/pull/956))
-   Sped up model building ([#927](https://github.com/pybamm-team/PyBaMM/pull/927))
-   Changed default solver for lead-acid to `CasadiSolver` ([#927](https://github.com/pybamm-team/PyBaMM/pull/927))

## Bug fixes

-   Fix a bug where slider plots do not update properly in notebooks ([#1041](https://github.com/pybamm-team/PyBaMM/pull/1041))
-   Fix storing and plotting external variables in the solution ([#1026](https://github.com/pybamm-team/PyBaMM/pull/1026))
-   Fix running a simulation with a model that is already discretized ([#1025](https://github.com/pybamm-team/PyBaMM/pull/1025))
-   Fix CI not triggering for PR. ([#1013](https://github.com/pybamm-team/PyBaMM/pull/1013))
-   Fix schedule testing running too often. ([#1010](https://github.com/pybamm-team/PyBaMM/pull/1010))
-   Fix doctests failing due to mismatch in unsorted output.([#990](https://github.com/pybamm-team/PyBaMM/pull/990))
-   Added extra checks when creating a model, for clearer errors ([#971](https://github.com/pybamm-team/PyBaMM/pull/971))
-   Fixed `Interpolant` ids to allow processing ([#962](https://github.com/pybamm-team/PyBaMM/pull/962))
-   Fixed a bug in the initial conditions of the potential pair model ([#954](https://github.com/pybamm-team/PyBaMM/pull/954))
-   Changed simulation attributes to assign copies rather than the objects themselves ([#952](https://github.com/pybamm-team/PyBaMM/pull/952))
-   Added default values to base model so that it works with the `Simulation` class ([#952](https://github.com/pybamm-team/PyBaMM/pull/952))
-   Fixed solver to recompute initial conditions when inputs are changed ([#951](https://github.com/pybamm-team/PyBaMM/pull/951))
-   Reformatted thermal submodels ([#938](https://github.com/pybamm-team/PyBaMM/pull/938))
-   Reformatted electrolyte submodels ([#927](https://github.com/pybamm-team/PyBaMM/pull/927))
-   Reformatted convection submodels ([#635](https://github.com/pybamm-team/PyBaMM/pull/635))

## Breaking changes

-   Geometry should no longer be given keys 'primary' or 'secondary' ([#1032](https://github.com/pybamm-team/PyBaMM/pull/1032))
-   Calls to `ProcessedVariable` objects are now made using dimensional time and space ([#1028](https://github.com/pybamm-team/PyBaMM/pull/1028))
-   For variables discretised using finite elements the result returned by calling `ProcessedVariable` is now transposed ([#1020](https://github.com/pybamm-team/PyBaMM/pull/1020))
-   Renamed "surface area density" to "surface area to volume ratio" ([#975](https://github.com/pybamm-team/PyBaMM/pull/975))
-   Replaced "reaction rate" with "exchange-current density" ([#975](https://github.com/pybamm-team/PyBaMM/pull/975))
-   Changed the implementation of reactions in submodels ([#948](https://github.com/pybamm-team/PyBaMM/pull/948))
-   Removed some inputs like `T_inf`, `R_g` and activation energies to some of the standard function parameters. This is because each of those inputs is specific to a particular function (e.g. the reference temperature at which the function was measured). To change a property such as the activation energy, users should create a new function, specifying the relevant property as a `Parameter` or `InputParameter` ([#942](https://github.com/pybamm-team/PyBaMM/pull/942))
-   The thermal option 'xyz-lumped' has been removed. The option 'thermal current collector' has also been removed ([#938](https://github.com/pybamm-team/PyBaMM/pull/938))
-   The 'C-rate' parameter has been deprecated. Use 'Current function [A]' instead. The cell capacity can be accessed as 'Cell capacity [A.h]', and used to calculate current from C-rate ([#952](https://github.com/pybamm-team/PyBaMM/pull/952))

# [v0.2.1](https://github.com/pybamm-team/PyBaMM/tree/v0.2.1) - 2020-03-31

New expression tree node types, models, parameter sets and solvers, as well as general bug fixes and new examples.

## Features

-   Store variable slices in model for inspection ([#925](https://github.com/pybamm-team/PyBaMM/pull/925))
-   Added LiNiCoO2 parameter set from Ecker et. al. ([#922](https://github.com/pybamm-team/PyBaMM/pull/922))
-   Made t_plus (optionally) a function of electrolyte concentration, and added (1 + dlnf/dlnc) to models ([#921](https://github.com/pybamm-team/PyBaMM/pull/921))
-   Added `DummySolver` for empty models ([#915](https://github.com/pybamm-team/PyBaMM/pull/915))
-   Added functionality to broadcast to edges ([#891](https://github.com/pybamm-team/PyBaMM/pull/891))
-   Reformatted and cleaned up `QuickPlot` ([#886](https://github.com/pybamm-team/PyBaMM/pull/886))
-   Added thermal effects to lead-acid models ([#885](https://github.com/pybamm-team/PyBaMM/pull/885))
-   Added a helper function for info on function parameters ([#881](https://github.com/pybamm-team/PyBaMM/pull/881))
-   Added additional notebooks showing how to create and compare models ([#877](https://github.com/pybamm-team/PyBaMM/pull/877))
-   Added `Minimum`, `Maximum` and `Sign` operators
    ([#876](https://github.com/pybamm-team/PyBaMM/pull/876))
-   Added a search feature to `FuzzyDict` ([#875](https://github.com/pybamm-team/PyBaMM/pull/875))
-   Add ambient temperature as a function of time ([#872](https://github.com/pybamm-team/PyBaMM/pull/872))
-   Added `CasadiAlgebraicSolver` for solving algebraic systems with CasADi ([#868](https://github.com/pybamm-team/PyBaMM/pull/868))
-   Added electrolyte functions from Landesfeind ([#860](https://github.com/pybamm-team/PyBaMM/pull/860))
-   Add new symbols `VariableDot`, representing the derivative of a variable wrt time,
    and `StateVectorDot`, representing the derivative of a state vector wrt time
    ([#858](https://github.com/pybamm-team/PyBaMM/issues/858))

## Bug fixes

-   Filter out discontinuities that occur after solve times
    ([#941](https://github.com/pybamm-team/PyBaMM/pull/945))
-   Fixed tight layout for QuickPlot in jupyter notebooks ([#930](https://github.com/pybamm-team/PyBaMM/pull/930))
-   Fixed bug raised if function returns a scalar ([#919](https://github.com/pybamm-team/PyBaMM/pull/919))
-   Fixed event handling in `ScipySolver` ([#905](https://github.com/pybamm-team/PyBaMM/pull/905))
-   Made input handling clearer in solvers ([#905](https://github.com/pybamm-team/PyBaMM/pull/905))
-   Updated Getting started notebook 2 ([#903](https://github.com/pybamm-team/PyBaMM/pull/903))
-   Reformatted external circuit submodels ([#879](https://github.com/pybamm-team/PyBaMM/pull/879))
-   Some bug fixes to generalize specifying models that aren't battery models, see [#846](https://github.com/pybamm-team/PyBaMM/issues/846)
-   Reformatted interface submodels to be more readable ([#866](https://github.com/pybamm-team/PyBaMM/pull/866))
-   Removed double-counted "number of electrodes connected in parallel" from simulation ([#864](https://github.com/pybamm-team/PyBaMM/pull/864))

## Breaking changes

-   Changed keyword argument `u` for inputs (when evaluating an object) to `inputs` ([#905](https://github.com/pybamm-team/PyBaMM/pull/905))
-   Removed "set external temperature" and "set external potential" options. Use "external submodels" option instead ([#862](https://github.com/pybamm-team/PyBaMM/pull/862))

# [v0.2.0](https://github.com/pybamm-team/PyBaMM/tree/v0.2.0) - 2020-02-26

This release introduces many new features and optimizations. All models can now be solved using the pip installation - in particular, the DFN can be solved in around 0.1s. Other highlights include an improved user interface, simulations of experimental protocols (GITT, CCCV, etc), new parameter sets for NCA and LGM50, drive cycles, "input parameters" and "external variables" for quickly solving models with different parameter values and coupling with external software, and general bug fixes and optimizations.

## Features

-   Added LG M50 parameter set from Chen 2020 ([#854](https://github.com/pybamm-team/PyBaMM/pull/854))
-   Changed rootfinding algorithm to CasADi, scipy.optimize.root still accessible as an option ([#844](https://github.com/pybamm-team/PyBaMM/pull/844))
-   Added capacitance effects to lithium-ion models ([#842](https://github.com/pybamm-team/PyBaMM/pull/842))
-   Added NCA parameter set ([#824](https://github.com/pybamm-team/PyBaMM/pull/824))
-   Added functionality to `Solution` that automatically gets `t_eval` from the data when simulating drive cycles and performs checks to ensure the output has the required resolution to accurately capture the input current ([#819](https://github.com/pybamm-team/PyBaMM/pull/819))
-   Added `Citations` object to print references when specific functionality is used ([#818](https://github.com/pybamm-team/PyBaMM/pull/818))
-   Updated `Solution` to allow exporting to matlab and csv formats ([#811](https://github.com/pybamm-team/PyBaMM/pull/811))
-   Allow porosity to vary in space ([#809](https://github.com/pybamm-team/PyBaMM/pull/809))
-   Added functionality to solve DAE models with non-smooth current inputs ([#808](https://github.com/pybamm-team/PyBaMM/pull/808))
-   Added functionality to simulate experiments and testing protocols ([#807](https://github.com/pybamm-team/PyBaMM/pull/807))
-   Added fuzzy string matching for parameters and variables ([#796](https://github.com/pybamm-team/PyBaMM/pull/796))
-   Changed ParameterValues to raise an error when a parameter that wasn't previously defined is updated ([#796](https://github.com/pybamm-team/PyBaMM/pull/796))
-   Added some basic models (BasicSPM and BasicDFN) in order to clearly demonstrate the PyBaMM model structure for battery models ([#795](https://github.com/pybamm-team/PyBaMM/pull/795))
-   Allow initial conditions in the particle to depend on x ([#786](https://github.com/pybamm-team/PyBaMM/pull/786))
-   Added the harmonic mean to the Finite Volume method, which is now used when computing fluxes ([#783](https://github.com/pybamm-team/PyBaMM/pull/783))
-   Refactored `Solution` to make it a dictionary that contains all of the solution variables. This automatically creates `ProcessedVariable` objects when required, so that the solution can be obtained much more easily. ([#781](https://github.com/pybamm-team/PyBaMM/pull/781))
-   Added notebook to explain broadcasts ([#776](https://github.com/pybamm-team/PyBaMM/pull/776))
-   Added a step to discretisation that automatically compute the inverse of the mass matrix of the differential part of the problem so that the underlying DAEs can be provided in semi-explicit form, as required by the CasADi solver ([#769](https://github.com/pybamm-team/PyBaMM/pull/769))
-   Added the gradient operation for the Finite Element Method ([#767](https://github.com/pybamm-team/PyBaMM/pull/767))
-   Added `InputParameter` node for quickly changing parameter values ([#752](https://github.com/pybamm-team/PyBaMM/pull/752))
-   Added submodels for operating modes other than current-controlled ([#751](https://github.com/pybamm-team/PyBaMM/pull/751))
-   Changed finite volume discretisation to use exact values provided by Neumann boundary conditions when computing the gradient instead of adding ghost nodes([#748](https://github.com/pybamm-team/PyBaMM/pull/748))
-   Added optional R(x) distribution in particle models ([#745](https://github.com/pybamm-team/PyBaMM/pull/745))
-   Generalized importing of external variables ([#728](https://github.com/pybamm-team/PyBaMM/pull/728))
-   Separated active and inactive material volume fractions ([#726](https://github.com/pybamm-team/PyBaMM/pull/726))
-   Added submodels for tortuosity ([#726](https://github.com/pybamm-team/PyBaMM/pull/726))
-   Simplified the interface for setting current functions ([#723](https://github.com/pybamm-team/PyBaMM/pull/723))
-   Added Heaviside operator ([#723](https://github.com/pybamm-team/PyBaMM/pull/723))
-   New extrapolation methods ([#707](https://github.com/pybamm-team/PyBaMM/pull/707))
-   Added some "Getting Started" documentation ([#703](https://github.com/pybamm-team/PyBaMM/pull/703))
-   Allow abs tolerance to be set by variable for IDA KLU solver ([#700](https://github.com/pybamm-team/PyBaMM/pull/700))
-   Added Simulation class ([#693](https://github.com/pybamm-team/PyBaMM/pull/693)) with load/save functionality ([#732](https://github.com/pybamm-team/PyBaMM/pull/732))
-   Added interface to CasADi solver ([#687](https://github.com/pybamm-team/PyBaMM/pull/687), [#691](https://github.com/pybamm-team/PyBaMM/pull/691), [#714](https://github.com/pybamm-team/PyBaMM/pull/714)). This makes the SUNDIALS DAE solvers (Scikits and KLU) truly optional (though IDA KLU is recommended for solving the DFN).
-   Added option to use CasADi's Algorithmic Differentiation framework to calculate Jacobians ([#687](https://github.com/pybamm-team/PyBaMM/pull/687))
-   Added method to evaluate parameters more easily ([#669](https://github.com/pybamm-team/PyBaMM/pull/669))
-   Added `Jacobian` class to reuse known Jacobians of expressions ([#665](https://github.com/pybamm-team/PyBaMM/pull/670))
-   Added `Interpolant` class to interpolate experimental data (e.g. OCP curves) ([#661](https://github.com/pybamm-team/PyBaMM/pull/661))
-   Added interface (via pybind11) to sundials with the IDA KLU sparse linear solver ([#657](https://github.com/pybamm-team/PyBaMM/pull/657))
-   Allowed parameters to be set by material or by specifying a particular paper ([#647](https://github.com/pybamm-team/PyBaMM/pull/647))
-   Set relative and absolute tolerances independently in solvers ([#645](https://github.com/pybamm-team/PyBaMM/pull/645))
-   Added basic method to allow (a part of) the State Vector to be updated with results obtained from another solution or package ([#624](https://github.com/pybamm-team/PyBaMM/pull/624))
-   Added some non-uniform meshes in 1D and 2D ([#617](https://github.com/pybamm-team/PyBaMM/pull/617))

## Optimizations

-   Now simplifying objects that are constant as soon as they are created ([#801](https://github.com/pybamm-team/PyBaMM/pull/801))
-   Simplified solver interface ([#800](https://github.com/pybamm-team/PyBaMM/pull/800))
-   Added caching for shape evaluation, used during discretisation ([#780](https://github.com/pybamm-team/PyBaMM/pull/780))
-   Added an option to skip model checks during discretisation, which could be slow for large models ([#739](https://github.com/pybamm-team/PyBaMM/pull/739))
-   Use CasADi's automatic differentation algorithms by default when solving a model ([#714](https://github.com/pybamm-team/PyBaMM/pull/714))
-   Avoid re-checking size when making a copy of an `Index` object ([#656](https://github.com/pybamm-team/PyBaMM/pull/656))
-   Avoid recalculating `_evaluation_array` when making a copy of a `StateVector` object ([#653](https://github.com/pybamm-team/PyBaMM/pull/653))

## Bug fixes

-   Fixed a bug where current loaded from data was incorrectly scaled with the cell capacity ([#852](https://github.com/pybamm-team/PyBaMM/pull/852))
-   Moved evaluation of initial conditions to solver ([#839](https://github.com/pybamm-team/PyBaMM/pull/839))
-   Fixed a bug where the first line of the data wasn't loaded when parameters are loaded from data ([#819](https://github.com/pybamm-team/PyBaMM/pull/819))
-   Made `graphviz` an optional dependency ([#810](https://github.com/pybamm-team/PyBaMM/pull/810))
-   Fixed examples to run with basic pip installation ([#800](https://github.com/pybamm-team/PyBaMM/pull/800))
-   Added events for CasADi solver when stepping ([#800](https://github.com/pybamm-team/PyBaMM/pull/800))
-   Improved implementation of broadcasts ([#776](https://github.com/pybamm-team/PyBaMM/pull/776))
-   Fixed a bug which meant that the Ohmic heating in the current collectors was incorrect if using the Finite Element Method ([#767](https://github.com/pybamm-team/PyBaMM/pull/767))
-   Improved automatic broadcasting ([#747](https://github.com/pybamm-team/PyBaMM/pull/747))
-   Fixed bug with wrong temperature in initial conditions ([#737](https://github.com/pybamm-team/PyBaMM/pull/737))
-   Improved flexibility of parameter values so that parameters (such as diffusivity or current) can be set as functions or scalars ([#723](https://github.com/pybamm-team/PyBaMM/pull/723))
-   Fixed a bug where boundary conditions were sometimes handled incorrectly in 1+1D models ([#713](https://github.com/pybamm-team/PyBaMM/pull/713))
-   Corrected a sign error in Dirichlet boundary conditions in the Finite Element Method ([#706](https://github.com/pybamm-team/PyBaMM/pull/706))
-   Passed the correct dimensional temperature to open circuit potential ([#702](https://github.com/pybamm-team/PyBaMM/pull/702))
-   Added missing temperature dependence in electrolyte and interface submodels ([#698](https://github.com/pybamm-team/PyBaMM/pull/698))
-   Fixed differentiation of functions that have more than one argument ([#687](https://github.com/pybamm-team/PyBaMM/pull/687))
-   Added warning if `ProcessedVariable` is called outside its interpolation range ([#681](https://github.com/pybamm-team/PyBaMM/pull/681))
-   Updated installation instructions for Mac OS ([#680](https://github.com/pybamm-team/PyBaMM/pull/680))
-   Improved the way `ProcessedVariable` objects are created in higher dimensions ([#581](https://github.com/pybamm-team/PyBaMM/pull/581))

## Breaking changes

-   Time for solver should now be given in seconds ([#832](https://github.com/pybamm-team/PyBaMM/pull/832))
-   Model events are now represented as a list of `pybamm.Event` ([#759](https://github.com/pybamm-team/PyBaMM/issues/759)
-   Removed `ParameterValues.update_model`, whose functionality is now replaced by `InputParameter` ([#801](https://github.com/pybamm-team/PyBaMM/pull/801))
-   Removed `Outer` and `Kron` nodes as no longer used ([#777](https://github.com/pybamm-team/PyBaMM/pull/777))
-   Moved `results` to separate repositories ([#761](https://github.com/pybamm-team/PyBaMM/pull/761))
-   The parameters "Bruggeman coefficient" must now be specified separately as "Bruggeman coefficient (electrolyte)" and "Bruggeman coefficient (electrode)"
-   The current classes (`GetConstantCurrent`, `GetUserCurrent` and `GetUserData`) have now been removed. Please refer to the [`change-input-current` notebook](https://github.com/pybamm-team/PyBaMM/blob/main/examples/notebooks/change-input-current.ipynb) for information on how to specify an input current
-   Parameter functions must now use pybamm functions instead of numpy functions (e.g. `pybamm.exp` instead of `numpy.exp`), as these are then used to construct the expression tree directly. Generally, pybamm syntax follows numpy syntax; please get in touch if a function you need is missing.
-   The current must now be updated by changing "Current function [A]" or "C-rate" instead of "Typical current [A]"


# [v0.1.0](https://github.com/pybamm-team/PyBaMM/tree/v0.1.0) - 2019-10-08

This is the first official version of PyBaMM.
Please note that PyBaMM in still under active development, and so the API may change in the future.

## Features

### Models

#### Lithium-ion

- Single Particle Model (SPM)
- Single Particle Model with electrolyte (SPMe)
- Doyle-Fuller-Newman (DFN) model

with the following optional physics:

- Thermal effects
- Fast diffusion in particles
- 2+1D (pouch cell)

#### Lead-acid

- Leading-Order Quasi-Static model
- First-Order Quasi-Static model
- Composite model
- Full model

with the following optional physics:

- Hydrolysis side reaction
- Capacitance effects
- 2+1D


### Spatial discretisations

- Finite Volume (1D only)
- Finite Element (scikit, 2D only)

### Solvers

- Scipy
- Scikits ODE
- Scikits DAE
- IDA KLU sparse linear solver (Sundials)
- Algebraic (root-finding)<|MERGE_RESOLUTION|>--- conflicted
+++ resolved
@@ -2,12 +2,8 @@
 
 ## Features
 
-<<<<<<< HEAD
--   Half-cell SPM and SPMe have been implemented (  [#1731](https://github.com/pybamm-team/PyBaMM/pull/1731))
-=======
 -   Added surface area to volume ratio as a factor to the SEI equations ([#1790](https://github.com/pybamm-team/PyBaMM/pull/1790))
 -   Half-cell SPM and SPMe have been implemented ([#1731](https://github.com/pybamm-team/PyBaMM/pull/1731))
->>>>>>> 884d6e93
 
 ## Bug fixes
 
@@ -17,10 +13,7 @@
 ## Breaking changes
 
 -   Raise error if `Concatenation` is used directly with `Variable` objects (`concatenation` should be used instead) ([#1789](https://github.com/pybamm-team/PyBaMM/pull/1789))
-<<<<<<< HEAD
 -   Made jax and the PyBaMM JaxSolver optional ([#1767](https://github.com/pybamm-team/PyBaMM/pull/1767))
-=======
->>>>>>> 884d6e93
 
 # [v21.10](https://github.com/pybamm-team/PyBaMM/tree/v21.9) - 2021-10-31
 

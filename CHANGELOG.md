--- conflicted
+++ resolved
@@ -2,12 +2,9 @@
 
 ## Features
 
-<<<<<<< HEAD
+-   Added functionality to solver to automatically discretise a 0D model ([#947](https://github.com/pybamm-team/PyBaMM/pull/947))
 -   Added sensitivity to `CasadiAlgebraicSolver` ([#940](https://github.com/pybamm-team/PyBaMM/pull/940))
 -   Added `ProcessedSymbolicVariable` class, which can handle symbolic variables (i.e. variables for which the inputs are symbolic) ([#940](https://github.com/pybamm-team/PyBaMM/pull/940))
-=======
--   Added functionality to solver to automatically discretise a 0D model ([#947](https://github.com/pybamm-team/PyBaMM/pull/947))
->>>>>>> 5e437899
 -   Made `QuickPlot` compatible with Google Colab ([#935](https://github.com/pybamm-team/PyBaMM/pull/935))
 -   Added `BasicFull` model for lead-acid ([#932](https://github.com/pybamm-team/PyBaMM/pull/932))
 

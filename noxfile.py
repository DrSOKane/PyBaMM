import nox
import os
import sys
from pathlib import Path


# Options to modify nox behaviour
nox.options.reuse_existing_virtualenvs = True
if sys.platform != "win32":
    nox.options.sessions = ["pre-commit", "pybamm-requires", "unit"]
else:
    nox.options.sessions = ["pre-commit", "unit"]


homedir = os.getenv("HOME")
PYBAMM_ENV = {
    "SUNDIALS_INST": f"{homedir}/.local",
    "LD_LIBRARY_PATH": f"{homedir}/.local/lib",
}
VENV_DIR = Path("./venv").resolve()


def set_environment_variables(env_dict, session):
    """
    Sets environment variables for a nox session object.

    Parameters
    -----------
        session : nox.Session
            The session to set the environment variables for.
        env_dict : dict
            A dictionary of environment variable names and values.

    """
    for key, value in env_dict.items():
        session.env[key] = value


@nox.session(name="pybamm-requires")
def run_pybamm_requires(session):
    """Download, compile, and install the build-time requirements for Linux and macOS: the SuiteSparse and SUNDIALS libraries."""  # noqa: E501
    set_environment_variables(PYBAMM_ENV, session=session)
    if sys.platform != "win32":
        session.install("wget", "cmake", silent=False)
        session.run("python", "scripts/install_KLU_Sundials.py")
        if not os.path.exists("./pybind11"):
            session.run(
                "git",
                "clone",
                "https://github.com/pybind/pybind11.git",
                "pybind11/",
                external=True,
            )
    else:
        session.error("nox -s pybamm-requires is only available on Linux & macOS.")


@nox.session(name="coverage")
def run_coverage(session):
    """Run the coverage tests and generate an XML report."""
    set_environment_variables(PYBAMM_ENV, session=session)
    session.install("coverage", silent=False)
<<<<<<< HEAD
    session.install("-e", ".[all,jax]", silent=False)
    if sys.platform != "win32":
        session.install("-e", ".[odes]", silent=False)
=======
    if sys.platform != "win32":
        session.install("-e", ".[all,odes,jax]", silent=False)
    else:
        session.install("-e", ".[all]", silent=False)
>>>>>>> a4632463
    session.run("coverage", "run", "--rcfile=.coveragerc", "run-tests.py", "--nosub")
    session.run("coverage", "combine")
    session.run("coverage", "xml")


@nox.session(name="integration")
def run_integration(session):
    """Run the integration tests."""
    set_environment_variables(PYBAMM_ENV, session=session)
<<<<<<< HEAD
    session.install("-e", ".[all,jax]", silent=False)
    if sys.platform == "linux":
        session.install("-e", ".[odes]", silent=False)
=======
    if sys.platform != "win32":
        session.install("-e", ".[all,odes,jax]", silent=False)
    else:
        session.install("-e", ".[all]", silent=False)
>>>>>>> a4632463
    session.run("python", "run-tests.py", "--integration")


@nox.session(name="doctests")
def run_doctests(session):
    """Run the doctests and generate the output(s) in the docs/build/ directory."""
    session.install("-e", ".[all,docs]", silent=False)
    session.run("python", "run-tests.py", "--doctest")


@nox.session(name="unit")
def run_unit(session):
    """Run the unit tests."""
    set_environment_variables(PYBAMM_ENV, session=session)
<<<<<<< HEAD
    session.install("-e", ".[all,jax]", silent=False)
    if sys.platform == "linux":
        session.install("-e", ".[odes]", silent=False)
=======
    if sys.platform != "win32":
        session.install("-e", ".[all,odes,jax]", silent=False)
    else:
        session.install("-e", ".[all]", silent=False)
>>>>>>> a4632463
    session.run("python", "run-tests.py", "--unit")


@nox.session(name="examples")
def run_examples(session):
    """Run the examples tests for Jupyter notebooks."""
    set_environment_variables(PYBAMM_ENV, session=session)
    session.install("-e", ".[all,dev]", silent=False)
    notebooks_to_test = session.posargs if session.posargs else []
    session.run("pytest", "--nbmake", *notebooks_to_test, external=True)


@nox.session(name="scripts")
def run_scripts(session):
    """Run the scripts tests for Python scripts."""
    set_environment_variables(PYBAMM_ENV, session=session)
    session.install("-e", ".[all]", silent=False)
    session.run("python", "run-tests.py", "--scripts")


@nox.session(name="dev")
def set_dev(session):
    """Install PyBaMM in editable mode."""
    set_environment_variables(PYBAMM_ENV, session=session)
    session.install("virtualenv", "cmake")
    session.run("virtualenv", os.fsdecode(VENV_DIR), silent=True)
    python = os.fsdecode(VENV_DIR.joinpath("bin/python"))
    session.run(
        python,
        "-m",
        "pip",
        "install",
        "--upgrade",
        "pip",
        "setuptools",
        "wheel",
        external=True,
    )
    if sys.platform == "linux":
        session.run(
            python,
            "-m",
            "pip",
            "install",
            ".[all,dev,jax,odes]",
            external=True,
        )
    else:
        session.run(python, "-m", "pip", "install", "-e", ".[all,dev,jax]", external=True)


@nox.session(name="tests")
def run_tests(session):
    """Run the unit tests and integration tests sequentially."""
    set_environment_variables(PYBAMM_ENV, session=session)
<<<<<<< HEAD
    session.install("-e", ".[all,jax]", silent=False)
    if sys.platform == "linux" or sys.platform == "darwin":
        session.install("-e", ".[odes]", silent=False)
=======
    if sys.platform != "win32":
            session.install("-e", ".[all,odes,jax]", silent=False)
    else:
        session.install("-e", ".[all]", silent=False)
>>>>>>> a4632463
    session.run("python", "run-tests.py", "--all")


@nox.session(name="docs")
def build_docs(session):
    """Build the documentation and load it in a browser tab, rebuilding on changes."""
    envbindir = session.bin
    session.install("-e", ".[all,docs]", silent=False)
    session.chdir("docs")
    # Local development
    if session.interactive:
        session.run(
            "sphinx-autobuild",
            "-j",
            "auto",
            "--open-browser",
            "-qT",
            ".",
            f"{envbindir}/../tmp/html",
        )
    # Runs in CI only, treating warnings as errors
    else:
        session.run(
            "sphinx-build",
            "-j",
            "auto",
            "-b",
            "html",
            "-W",
            "--keep-going",
            ".",
            f"{envbindir}/../tmp/html",
        )


@nox.session(name="pre-commit")
def lint(session):
    """Check all files against the defined pre-commit hooks."""
    session.install("pre-commit", silent=False)
    session.run("pre-commit", "run", "--all-files")


@nox.session(name="quick", reuse_venv=True)
def run_quick(session):
    """Run integration tests, unit tests, and doctests sequentially"""
    run_tests(session)
    run_doctests(session)<|MERGE_RESOLUTION|>--- conflicted
+++ resolved
@@ -60,16 +60,10 @@
     """Run the coverage tests and generate an XML report."""
     set_environment_variables(PYBAMM_ENV, session=session)
     session.install("coverage", silent=False)
-<<<<<<< HEAD
-    session.install("-e", ".[all,jax]", silent=False)
-    if sys.platform != "win32":
-        session.install("-e", ".[odes]", silent=False)
-=======
-    if sys.platform != "win32":
-        session.install("-e", ".[all,odes,jax]", silent=False)
-    else:
-        session.install("-e", ".[all]", silent=False)
->>>>>>> a4632463
+    if sys.platform != "win32":
+        session.install("-e", ".[all,jax,odes]", silent=False)
+    else:
+        session.install("-e", ".[all,jax]", silent=False)
     session.run("coverage", "run", "--rcfile=.coveragerc", "run-tests.py", "--nosub")
     session.run("coverage", "combine")
     session.run("coverage", "xml")
@@ -79,16 +73,10 @@
 def run_integration(session):
     """Run the integration tests."""
     set_environment_variables(PYBAMM_ENV, session=session)
-<<<<<<< HEAD
-    session.install("-e", ".[all,jax]", silent=False)
-    if sys.platform == "linux":
-        session.install("-e", ".[odes]", silent=False)
-=======
-    if sys.platform != "win32":
-        session.install("-e", ".[all,odes,jax]", silent=False)
-    else:
-        session.install("-e", ".[all]", silent=False)
->>>>>>> a4632463
+    if sys.platform != "win32":
+        session.install("-e", ".[all,jax,odes]", silent=False)
+    else:
+        session.install("-e", ".[all,jax]", silent=False)
     session.run("python", "run-tests.py", "--integration")
 
 
@@ -103,16 +91,10 @@
 def run_unit(session):
     """Run the unit tests."""
     set_environment_variables(PYBAMM_ENV, session=session)
-<<<<<<< HEAD
-    session.install("-e", ".[all,jax]", silent=False)
-    if sys.platform == "linux":
-        session.install("-e", ".[odes]", silent=False)
-=======
-    if sys.platform != "win32":
-        session.install("-e", ".[all,odes,jax]", silent=False)
-    else:
-        session.install("-e", ".[all]", silent=False)
->>>>>>> a4632463
+    if sys.platform != "win32":
+        session.install("-e", ".[all,jax,odes]", silent=False)
+    else:
+        session.install("-e", ".[all,jax]", silent=False)
     session.run("python", "run-tests.py", "--unit")
 
 
@@ -168,16 +150,10 @@
 def run_tests(session):
     """Run the unit tests and integration tests sequentially."""
     set_environment_variables(PYBAMM_ENV, session=session)
-<<<<<<< HEAD
-    session.install("-e", ".[all,jax]", silent=False)
-    if sys.platform == "linux" or sys.platform == "darwin":
-        session.install("-e", ".[odes]", silent=False)
-=======
-    if sys.platform != "win32":
-            session.install("-e", ".[all,odes,jax]", silent=False)
-    else:
-        session.install("-e", ".[all]", silent=False)
->>>>>>> a4632463
+    if sys.platform != "win32":
+            session.install("-e", ".[all,jax,odes]", silent=False)
+    else:
+        session.install("-e", ".[all,jax]", silent=False)
     session.run("python", "run-tests.py", "--all")
 
 

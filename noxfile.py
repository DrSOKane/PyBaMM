import nox
import os
import sys


# Options to modify nox behaviour
nox.options.reuse_existing_virtualenvs = True
if sys.platform != "win32":
    nox.options.sessions = ["pre-commit", "pybamm-requires", "unit"]
else:
    nox.options.sessions = ["pre-commit", "unit"]


homedir = os.getenv("HOME")
PYBAMM_ENV = {
    "SUNDIALS_INST": f"{homedir}/.local",
    "LD_LIBRARY_PATH": f"{homedir}/.local/lib",
}


def set_environment_variables(env_dict, session):
    """
    Sets environment variables for a nox session object.

    Parameters
    -----------
        session : nox.Session
            The session to set the environment variables for.
        env_dict : dict
            A dictionary of environment variable names and values.

    """
    for key, value in env_dict.items():
        session.env[key] = value


@nox.session(name="pybamm-requires")
def run_pybamm_requires(session):
    """Download, compile, and install the build-time requirements for Linux and macOS: the SuiteSparse and SUNDIALS libraries."""  # noqa: E501
    set_environment_variables(PYBAMM_ENV, session=session)
    if sys.platform != "win32":
<<<<<<< HEAD
        session.install("wget", "cmake" , silent=False)
=======
        session.install("wget", "cmake", silent=False)
>>>>>>> 6699f31f
        session.run("python", "scripts/install_KLU_Sundials.py")
        if not os.path.exists("./pybind11"):
            session.run(
                "git",
                "clone",
                "https://github.com/pybind/pybind11.git",
                "pybind11/",
                external=True,
            )
    else:
        session.error("nox -s pybamm-requires is only available on Linux & macOS.")


@nox.session(name="coverage")
def run_coverage(session):
    """Run the coverage tests and generate an XML report."""
    set_environment_variables(PYBAMM_ENV, session=session)
    session.install("coverage", silent=False)
<<<<<<< HEAD
    if sys.platform != "win32":
        session.install("-e", ".[all,odes,jax]", silent=False)
    else:
        session.install("-e", ".[all]", silent=False)
=======
    session.install("-e", ".[all]", silent=False)
    if sys.platform != "win32":
        session.install("-e", ".[odes]", silent=False)
        session.install("-e", ".[jax]", silent=False)
>>>>>>> 6699f31f
    session.run("coverage", "run", "--rcfile=.coveragerc", "run-tests.py", "--nosub")
    session.run("coverage", "combine")
    session.run("coverage", "xml")


@nox.session(name="integration")
def run_integration(session):
    """Run the integration tests."""
    set_environment_variables(PYBAMM_ENV, session=session)
<<<<<<< HEAD
    if sys.platform != "win32":
        session.install("-e", ".[all,odes,jax]", silent=False)
    else:
        session.install("-e", ".[all]", silent=False)
=======
    session.install("-e", ".[all]", silent=False)
    if sys.platform == "linux":
        session.install("-e", ".[odes]", silent=False)
>>>>>>> 6699f31f
    session.run("python", "run-tests.py", "--integration")


@nox.session(name="doctests")
def run_doctests(session):
    """Run the doctests and generate the output(s) in the docs/build/ directory."""
    session.install("-e", ".[all,docs]", silent=False)
    session.run("python", "run-tests.py", "--doctest")


@nox.session(name="unit")
def run_unit(session):
    """Run the unit tests."""
    set_environment_variables(PYBAMM_ENV, session=session)
<<<<<<< HEAD
    if sys.platform != "win32":
        session.install("-e", ".[all,odes,jax]", silent=False)
    else:
        session.install("-e", ".[all]", silent=False)
=======
    session.install("-e", ".[all]", silent=False)
    if sys.platform == "linux":
        session.install("-e", ".[odes]", silent=False)
        session.install("-e", ".[jax]", silent=False)
>>>>>>> 6699f31f
    session.run("python", "run-tests.py", "--unit")


@nox.session(name="examples")
def run_examples(session):
    """Run the examples tests for Jupyter notebooks."""
    set_environment_variables(PYBAMM_ENV, session=session)
    session.install("-e", ".[all,dev]", silent=False)
    notebooks_to_test = session.posargs if session.posargs else []
<<<<<<< HEAD
    session.install("-e", ".[all,dev]", silent=False)
=======
>>>>>>> 6699f31f
    session.run("pytest", "--nbmake", *notebooks_to_test, external=True)


@nox.session(name="scripts")
def run_scripts(session):
    """Run the scripts tests for Python scripts."""
    set_environment_variables(PYBAMM_ENV, session=session)
    session.install("-e", ".[all]", silent=False)
    session.run("python", "run-tests.py", "--scripts")


@nox.session(name="dev")
def set_dev(session):
    """Install PyBaMM in editable mode."""
    set_environment_variables(PYBAMM_ENV, session=session)
    envbindir = session.bin
    session.install("-e", ".[all]", silent=False)
    session.install("cmake", silent=False)
<<<<<<< HEAD
    if sys.platform != "win32":
=======
    if sys.platform == "linux" or sys.platform == "darwin":
>>>>>>> 6699f31f
        session.run(
            "echo",
            "export",
            f"LD_LIBRARY_PATH={PYBAMM_ENV['LD_LIBRARY_PATH']}",
            ">>",
            f"{envbindir}/activate",
            external=True,  # silence warning about echo being an external command
        )


@nox.session(name="tests")
def run_tests(session):
    """Run the unit tests and integration tests sequentially."""
    set_environment_variables(PYBAMM_ENV, session=session)
<<<<<<< HEAD
    if sys.platform != "win32":
            session.install("-e", ".[all,odes,jax]", silent=False)
    else:
        session.install("-e", ".[all]", silent=False)
=======
    session.install("-e", ".[all]", silent=False)
    if sys.platform == "linux" or sys.platform == "darwin":
        session.install("-e", ".[odes]", silent=False)
        session.install("-e", ".[jax]", silent=False)
>>>>>>> 6699f31f
    session.run("python", "run-tests.py", "--all")


@nox.session(name="docs")
def build_docs(session):
    """Build the documentation and load it in a browser tab, rebuilding on changes."""
    envbindir = session.bin
    session.install("-e", ".[all,docs]", silent=False)
    session.chdir("docs")
    # Local development
    if session.interactive:
        session.run(
        "sphinx-autobuild",
        "-j",
        "auto",
        "--open-browser",
        "-qT",
        ".",
        f"{envbindir}/../tmp/html",
        )
    # Runs in CI only, treating warnings as errors
    else:
        session.run(
        "sphinx-build",
        "-j",
        "auto",
        "-b",
        "html",
        "-W",
        "--keep-going",
        ".",
        f"{envbindir}/../tmp/html",
        )


@nox.session(name="pre-commit")
def lint(session):
    """Check all files against the defined pre-commit hooks."""
    session.install("pre-commit", silent=False)
    session.run("pre-commit", "run", "--all-files")


@nox.session(name="quick", reuse_venv=True)
def run_quick(session):
    """Run integration tests, unit tests, and doctests sequentially"""
    run_tests(session)
    run_doctests(session)<|MERGE_RESOLUTION|>--- conflicted
+++ resolved
@@ -39,11 +39,7 @@
     """Download, compile, and install the build-time requirements for Linux and macOS: the SuiteSparse and SUNDIALS libraries."""  # noqa: E501
     set_environment_variables(PYBAMM_ENV, session=session)
     if sys.platform != "win32":
-<<<<<<< HEAD
         session.install("wget", "cmake" , silent=False)
-=======
-        session.install("wget", "cmake", silent=False)
->>>>>>> 6699f31f
         session.run("python", "scripts/install_KLU_Sundials.py")
         if not os.path.exists("./pybind11"):
             session.run(
@@ -62,17 +58,10 @@
     """Run the coverage tests and generate an XML report."""
     set_environment_variables(PYBAMM_ENV, session=session)
     session.install("coverage", silent=False)
-<<<<<<< HEAD
     if sys.platform != "win32":
         session.install("-e", ".[all,odes,jax]", silent=False)
     else:
         session.install("-e", ".[all]", silent=False)
-=======
-    session.install("-e", ".[all]", silent=False)
-    if sys.platform != "win32":
-        session.install("-e", ".[odes]", silent=False)
-        session.install("-e", ".[jax]", silent=False)
->>>>>>> 6699f31f
     session.run("coverage", "run", "--rcfile=.coveragerc", "run-tests.py", "--nosub")
     session.run("coverage", "combine")
     session.run("coverage", "xml")
@@ -82,16 +71,10 @@
 def run_integration(session):
     """Run the integration tests."""
     set_environment_variables(PYBAMM_ENV, session=session)
-<<<<<<< HEAD
     if sys.platform != "win32":
         session.install("-e", ".[all,odes,jax]", silent=False)
     else:
         session.install("-e", ".[all]", silent=False)
-=======
-    session.install("-e", ".[all]", silent=False)
-    if sys.platform == "linux":
-        session.install("-e", ".[odes]", silent=False)
->>>>>>> 6699f31f
     session.run("python", "run-tests.py", "--integration")
 
 
@@ -106,17 +89,10 @@
 def run_unit(session):
     """Run the unit tests."""
     set_environment_variables(PYBAMM_ENV, session=session)
-<<<<<<< HEAD
     if sys.platform != "win32":
         session.install("-e", ".[all,odes,jax]", silent=False)
     else:
         session.install("-e", ".[all]", silent=False)
-=======
-    session.install("-e", ".[all]", silent=False)
-    if sys.platform == "linux":
-        session.install("-e", ".[odes]", silent=False)
-        session.install("-e", ".[jax]", silent=False)
->>>>>>> 6699f31f
     session.run("python", "run-tests.py", "--unit")
 
 
@@ -126,10 +102,6 @@
     set_environment_variables(PYBAMM_ENV, session=session)
     session.install("-e", ".[all,dev]", silent=False)
     notebooks_to_test = session.posargs if session.posargs else []
-<<<<<<< HEAD
-    session.install("-e", ".[all,dev]", silent=False)
-=======
->>>>>>> 6699f31f
     session.run("pytest", "--nbmake", *notebooks_to_test, external=True)
 
 
@@ -148,11 +120,7 @@
     envbindir = session.bin
     session.install("-e", ".[all]", silent=False)
     session.install("cmake", silent=False)
-<<<<<<< HEAD
-    if sys.platform != "win32":
-=======
     if sys.platform == "linux" or sys.platform == "darwin":
->>>>>>> 6699f31f
         session.run(
             "echo",
             "export",
@@ -167,17 +135,10 @@
 def run_tests(session):
     """Run the unit tests and integration tests sequentially."""
     set_environment_variables(PYBAMM_ENV, session=session)
-<<<<<<< HEAD
     if sys.platform != "win32":
             session.install("-e", ".[all,odes,jax]", silent=False)
     else:
         session.install("-e", ".[all]", silent=False)
-=======
-    session.install("-e", ".[all]", silent=False)
-    if sys.platform == "linux" or sys.platform == "darwin":
-        session.install("-e", ".[odes]", silent=False)
-        session.install("-e", ".[jax]", silent=False)
->>>>>>> 6699f31f
     session.run("python", "run-tests.py", "--all")
 
 

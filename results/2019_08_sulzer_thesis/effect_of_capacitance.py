#
# Simulations: discharge of a lead-acid battery
#
import argparse
import matplotlib.pyplot as plt
import numpy as np
import pickle
import pybamm
from collections import defaultdict
from config import OUTPUT_DIR
from mpl_toolkits.axes_grid1.inset_locator import inset_axes
from shared import model_comparison, convergence_study
<<<<<<< HEAD

save_folder = "results/2019_08_sulzer_thesis/data/capacitance_results/"
=======
>>>>>>> 7b94daf5


def plot_voltages(all_variables, t_eval, Crates):
    # Only use some Crates
    all_variables = {k: v for k, v in all_variables.items() if k in Crates}
    # Plot
    plt.subplots()
    n = int(len(all_variables) // np.sqrt(len(all_variables)))
    m = np.ceil(len(all_variables) / n)
    for k, (Crate, models_variables) in enumerate(all_variables.items()):
        t_max = max(
            np.nanmax(var["Time [s]"](t_eval)) for var in models_variables.values()
        )
        ax = plt.subplot(n, m, k + 1)
        plt.axis([0, t_max, 10.5, 13])
        ax.set_xlabel("Time [s]")
        if len(Crates) > 1:
            plt.title("\\textbf{{({})}} {} C".format(chr(97 + k), Crate), y=-0.4)

        # Hide the right and top spines
        ax.spines["right"].set_visible(False)
        ax.spines["top"].set_visible(False)

        # Only show ticks on the left and bottom spines
        ax.yaxis.set_ticks_position("left")
        ax.xaxis.set_ticks_position("bottom")

        # Add inset plot
        inset = inset_axes(ax, width="40%", height="40%", loc=1, borderpad=2)

        # Linestyles
        linestyles = ["k-", "b-.", "r--"]
        for j, (model_name, variables) in enumerate(models_variables.items()):
            if k == 0:
                label = model_name
            else:
                label = None
            if k % m == 0:
                ax.set_ylabel("Voltage [V]")

            ax.plot(
                variables["Time [s]"](t_eval),
                variables["Terminal voltage [V]"](t_eval) * 6,
                linestyles[j],
                label=label,
            )
            inset.plot(
                variables["Time [s]"](t_eval[:40]),
                variables["Terminal voltage [V]"](t_eval[:40]) * 6,
                linestyles[j],
            )
        # plt.legend(loc="upper right")
    file_name = "capacitance_voltage_comparison.eps".format(Crate)
    plt.show()
    # plt.savefig(OUTPUT_DIR + file_name, format="eps", dpi=1000)


def plot_errors(all_variables, t_eval, Crates):
    def rmse(predictions, targets):
        return np.sqrt(np.nanmean((predictions - targets) ** 2))

    # Only use some Crates
    all_variables = {k: v for k, v in all_variables.items() if k in Crates}
    # Plot
    plt.subplots()
    for k, (Crate, models_variables) in enumerate(all_variables.items()):
        ax = plt.subplot(1, 1, 1)
        ax.set_xlabel("Time [s]")
        ax.set_ylabel("Error [V]")

        # Hide the right and top spines
        ax.spines["right"].set_visible(False)
        ax.spines["top"].set_visible(False)

        # Only show ticks on the left and bottom spines
        ax.yaxis.set_ticks_position("left")
        ax.xaxis.set_ticks_position("bottom")

        # Linestyles
        linestyles = ["k-", "b-.", "r--"]

        for j, (model, variables) in enumerate(models_variables.items()):
            options = dict(model[1])
            if options["capacitance"] is False:
                base_model_results = models_variables[model]
                continue
            if k == 0:
                label = model[0]
            else:
                label = None

            error = np.abs(
                variables["Terminal voltage [V]"](t_eval)
                - base_model_results["Terminal voltage [V]"](t_eval)
            )
            ax.loglog(variables["Time [s]"](t_eval), error, linestyles[j], label=label)
        # plt.legend(loc="upper right")
    file_name = "capacitance_errors_voltages.eps".format(Crate)
    plt.show()
    # plt.savefig(OUTPUT_DIR + file_name, format="eps", dpi=1000)


def compare_voltages(args, models):
    t_eval = np.concatenate([np.logspace(-6, -3, 50), np.linspace(0.001, 1, 100)[1:]])
<<<<<<< HEAD
    if args.compute:
        Crates = [2]  # , 0.5, 1, 2]
=======
    Crates = [2]  # , 0.5, 1, 2]
    if args.compute:
>>>>>>> 7b94daf5
        all_variables, t_eval = model_comparison(models, Crates, t_eval)
        with open("capacitance_data.pickle", "wb") as f:
            data = (all_variables, t_eval)
            pickle.dump(data, f, pickle.HIGHEST_PROTOCOL)

    with open("capacitance_data.pickle", "rb") as f:
        (all_variables, t_eval) = pickle.load(f)
<<<<<<< HEAD
    plot_voltages(all_variables, t_eval, Crates)
=======
    # plot_voltages(all_variables, t_eval, Crates)
>>>>>>> 7b94daf5
    plot_errors(all_variables, t_eval, Crates)


def convergence_studies(args, models):
    t_eval = np.concatenate([np.logspace(-6, -3, 50), np.linspace(0.001, 1, 100)[1:]])
<<<<<<< HEAD
    all_npts = range(10, 200, 10)

    # Get data
    Crate = 1
    if args.compute:
        convergence_study(models, Crate, t_eval, all_npts, save_folder)
=======
    save_folder = "results/2019_08_sulzer_thesis/data/capacitance_convergence_study/"
    all_npts = [10, 50, 100, 200]  # , 500, 1000]

    # Get data
    if args.compute:
        convergence_study(models, 1, t_eval, [500, 1000], save_folder)
>>>>>>> 7b94daf5

    # Load data
    grid_points = []
    all_times = defaultdict(list)
    for npts in all_npts:
<<<<<<< HEAD
        filename = save_folder + "Crate={}_npts={}.pickle".format(Crate, npts)
        with open(filename, "rb") as f:
=======
        with open(save_folder + "npts={}.pickle".format(npts), "rb") as f:
>>>>>>> 7b94daf5
            model_variables = pickle.load(f)
            for model_options, variables in model_variables.items():
                all_times[model_options].append(variables["solution"].solve_time)
            # Use any of the variables to get the number of grid points
            grid_points.append(variables["Electrolyte concentration"].x_sol.size)

    # Plot
    fig, ax = plt.subplots()
    linestyles = ["k-", "b-.", "r--"]
    labels = [
        "Direct formulation",
        "Capacitance formulation (differential)",
        "Capacitance formulation (algebraic)",
    ]
    for j, times in enumerate(all_times.values()):
        ax.loglog(grid_points, times, linestyles[j], label=labels[j])
    ax.set_xlabel("Number of grid points")
    ax.set_ylabel("Time [s]")
    ax.legend()
    file_name = "capacitance_solver_times.eps"
    plt.savefig(OUTPUT_DIR + file_name, format="eps", dpi=1000)


if __name__ == "__main__":
    parser = argparse.ArgumentParser()
    parser.add_argument("--compute", action="store_true", help="(Re)-compute results.")
    args = parser.parse_args()
    pybamm.set_logging_level("DEBUG")
    models = [
        pybamm.lead_acid.NewmanTiedemann(),
        pybamm.lead_acid.NewmanTiedemann({"capacitance": "differential"}),
        pybamm.lead_acid.NewmanTiedemann({"capacitance": "algebraic"}),
    ]
<<<<<<< HEAD
    # compare_voltages(args, models)
    convergence_studies(args, models)
=======
    compare_voltages(args, models)
    # convergence_studies(args, models)
>>>>>>> 7b94daf5
<|MERGE_RESOLUTION|>--- conflicted
+++ resolved
@@ -10,11 +10,8 @@
 from config import OUTPUT_DIR
 from mpl_toolkits.axes_grid1.inset_locator import inset_axes
 from shared import model_comparison, convergence_study
-<<<<<<< HEAD
 
 save_folder = "results/2019_08_sulzer_thesis/data/capacitance_results/"
-=======
->>>>>>> 7b94daf5
 
 
 def plot_voltages(all_variables, t_eval, Crates):
@@ -119,13 +116,8 @@
 
 def compare_voltages(args, models):
     t_eval = np.concatenate([np.logspace(-6, -3, 50), np.linspace(0.001, 1, 100)[1:]])
-<<<<<<< HEAD
-    if args.compute:
-        Crates = [2]  # , 0.5, 1, 2]
-=======
     Crates = [2]  # , 0.5, 1, 2]
     if args.compute:
->>>>>>> 7b94daf5
         all_variables, t_eval = model_comparison(models, Crates, t_eval)
         with open("capacitance_data.pickle", "wb") as f:
             data = (all_variables, t_eval)
@@ -133,42 +125,25 @@
 
     with open("capacitance_data.pickle", "rb") as f:
         (all_variables, t_eval) = pickle.load(f)
-<<<<<<< HEAD
-    plot_voltages(all_variables, t_eval, Crates)
-=======
     # plot_voltages(all_variables, t_eval, Crates)
->>>>>>> 7b94daf5
     plot_errors(all_variables, t_eval, Crates)
 
 
 def convergence_studies(args, models):
     t_eval = np.concatenate([np.logspace(-6, -3, 50), np.linspace(0.001, 1, 100)[1:]])
-<<<<<<< HEAD
     all_npts = range(10, 200, 10)
 
     # Get data
     Crate = 1
     if args.compute:
         convergence_study(models, Crate, t_eval, all_npts, save_folder)
-=======
-    save_folder = "results/2019_08_sulzer_thesis/data/capacitance_convergence_study/"
-    all_npts = [10, 50, 100, 200]  # , 500, 1000]
-
-    # Get data
-    if args.compute:
-        convergence_study(models, 1, t_eval, [500, 1000], save_folder)
->>>>>>> 7b94daf5
 
     # Load data
     grid_points = []
     all_times = defaultdict(list)
     for npts in all_npts:
-<<<<<<< HEAD
         filename = save_folder + "Crate={}_npts={}.pickle".format(Crate, npts)
         with open(filename, "rb") as f:
-=======
-        with open(save_folder + "npts={}.pickle".format(npts), "rb") as f:
->>>>>>> 7b94daf5
             model_variables = pickle.load(f)
             for model_options, variables in model_variables.items():
                 all_times[model_options].append(variables["solution"].solve_time)
@@ -202,10 +177,5 @@
         pybamm.lead_acid.NewmanTiedemann({"capacitance": "differential"}),
         pybamm.lead_acid.NewmanTiedemann({"capacitance": "algebraic"}),
     ]
-<<<<<<< HEAD
-    # compare_voltages(args, models)
-    convergence_studies(args, models)
-=======
     compare_voltages(args, models)
-    # convergence_studies(args, models)
->>>>>>> 7b94daf5
+    # convergence_studies(args, models)
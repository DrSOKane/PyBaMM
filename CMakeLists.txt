cmake_minimum_required(VERSION 3.13)
cmake_policy(SET CMP0074 NEW)
set(CMAKE_VERBOSE_MAKEFILE ON)

if(DEFINED ENV{VCPKG_ROOT_DIR} AND NOT DEFINED VCPKG_ROOT_DIR)
  set(VCPKG_ROOT_DIR "$ENV{VCPKG_ROOT_DIR}"
    CACHE STRING "Vcpkg root directory")
endif()

if(DEFINED VCPKG_ROOT_DIR)
  set(CMAKE_TOOLCHAIN_FILE ${VCPKG_ROOT_DIR}/scripts/buildsystems/vcpkg.cmake
    CACHE STRING "Vcpkg toolchain file")
endif()

if(DEFINED ENV{VCPKG_DEFAULT_TRIPLET} AND NOT DEFINED VCPKG_TARGET_TRIPLET)
  set(VCPKG_TARGET_TRIPLET "$ENV{VCPKG_DEFAULT_TRIPLET}"
    CACHE STRING "Vcpkg target triplet")
endif()

project(idaklu)

set(CMAKE_CXX_STANDARD 14)
set(CMAKE_CXX_STANDARD_REQUIRED ON)
set(CMAKE_CXX_EXTENSIONS OFF)
set(CMAKE_EXPORT_COMPILE_COMMANDS 1)
set(CMAKE_POSITION_INDEPENDENT_CODE ON)
if(NOT MSVC)
    # MSVC does not support variable length arrays (vla)
    set(CMAKE_CXX_FLAGS "${CMAKE_CXX_FLAGS} -Werror=vla")
endif()

# casadi seems to compile without the newer versions of std::string
add_compile_definitions(_GLIBCXX_USE_CXX11_ABI=0)

if(NOT PYBIND11_DIR)
  set(PYBIND11_DIR pybind11)
endif()

add_subdirectory(${PYBIND11_DIR})
pybind11_add_module(idaklu
  pybamm/solvers/c_solvers/idaklu/casadi_functions.cpp
  pybamm/solvers/c_solvers/idaklu/casadi_functions.hpp
  pybamm/solvers/c_solvers/idaklu/casadi_solver.cpp
  pybamm/solvers/c_solvers/idaklu/casadi_solver.hpp
  pybamm/solvers/c_solvers/idaklu/CasadiSolver.cpp
  pybamm/solvers/c_solvers/idaklu/CasadiSolver.hpp
  pybamm/solvers/c_solvers/idaklu/CasadiSolverOpenMP.cpp
  pybamm/solvers/c_solvers/idaklu/CasadiSolverOpenMP.hpp
  pybamm/solvers/c_solvers/idaklu/CasadiSolverOpenMP_solvers.cpp
  pybamm/solvers/c_solvers/idaklu/CasadiSolverOpenMP_solvers.hpp
  pybamm/solvers/c_solvers/idaklu/casadi_sundials_functions.cpp
  pybamm/solvers/c_solvers/idaklu/casadi_sundials_functions.hpp
  pybamm/solvers/c_solvers/idaklu/idaklu_jax.cpp
  pybamm/solvers/c_solvers/idaklu/idaklu_jax.hpp
  pybamm/solvers/c_solvers/idaklu/common.hpp
  pybamm/solvers/c_solvers/idaklu/python.hpp
  pybamm/solvers/c_solvers/idaklu/python.cpp
  pybamm/solvers/c_solvers/idaklu/solution.cpp
  pybamm/solvers/c_solvers/idaklu/solution.hpp
  pybamm/solvers/c_solvers/idaklu/options.hpp
  pybamm/solvers/c_solvers/idaklu/options.cpp
  pybamm/solvers/c_solvers/idaklu.cpp
)

if (NOT DEFINED USE_PYTHON_CASADI)
  set(USE_PYTHON_CASADI TRUE)
endif()

# Use importlib to find the casadi path without importing it. This is useful
# to find the path for the build-time dependency, not the run-time dependency.
execute_process(
    COMMAND "${PYTHON_EXECUTABLE}" -c
    "import importlib.util; print(next(iter(importlib.util.find_spec('casadi').submodule_search_locations)))"
    OUTPUT_VARIABLE CASADI_DIR
    OUTPUT_STRIP_TRAILING_WHITESPACE)

if (CASADI_DIR)
  file(TO_CMAKE_PATH ${CASADI_DIR} CASADI_DIR)
  message("Found Python casadi path: ${CASADI_DIR}")
endif()

if(${USE_PYTHON_CASADI})
<<<<<<< HEAD
  message("Trying to link against python casadi package")
=======
  message("Trying to link against Python casadi package")
>>>>>>> 0b875132
  find_package(casadi CONFIG PATHS ${CASADI_DIR} REQUIRED NO_DEFAULT_PATH)
else()
  message("Trying to link against any casadi package apart from the Python one")
  set(CMAKE_IGNORE_PATH "${CASADI_DIR}/cmake")
  find_package(casadi CONFIG REQUIRED)
endif()

set_target_properties(
  idaklu PROPERTIES
  INSTALL_RPATH "${CASADI_DIR}"
  INSTALL_RPATH_USE_LINK_PATH TRUE
)

set(CMAKE_MODULE_PATH ${CMAKE_MODULE_PATH} ${PROJECT_SOURCE_DIR})
# Sundials
find_package(SUNDIALS REQUIRED)
message("SUNDIALS found in ${SUNDIALS_INCLUDE_DIR}: ${SUNDIALS_LIBRARIES}")
target_include_directories(idaklu PRIVATE ${SUNDIALS_INCLUDE_DIR})
target_link_libraries(idaklu PRIVATE ${SUNDIALS_LIBRARIES} casadi)

# link suitesparse
# if using vcpkg, use config mode to
# find suitesparse. Otherwise, use FindSuiteSparse module
if(DEFINED VCPKG_ROOT_DIR)
  find_package(SuiteSparse CONFIG REQUIRED)
else()
  find_package(SuiteSparse REQUIRED)
  message("SuiteSparse found in ${SuiteSparse_INCLUDE_DIRS}: ${SuiteSparse_LIBRARIES}")
endif()
include_directories(${SuiteSparse_INCLUDE_DIRS})
target_link_libraries(idaklu PRIVATE ${SuiteSparse_LIBRARIES})<|MERGE_RESOLUTION|>--- conflicted
+++ resolved
@@ -80,11 +80,7 @@
 endif()
 
 if(${USE_PYTHON_CASADI})
-<<<<<<< HEAD
-  message("Trying to link against python casadi package")
-=======
   message("Trying to link against Python casadi package")
->>>>>>> 0b875132
   find_package(casadi CONFIG PATHS ${CASADI_DIR} REQUIRED NO_DEFAULT_PATH)
 else()
   message("Trying to link against any casadi package apart from the Python one")

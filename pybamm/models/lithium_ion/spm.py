--- conflicted
+++ resolved
@@ -28,17 +28,6 @@
         "Submodels"
 
         # Interfacial current density
-<<<<<<< HEAD
-        int_curr_model = pybamm.interface.InterfacialCurrent(param)
-        j_vars = int_curr_model.get_homogeneous_interfacial_current()
-        self.variables.update(j_vars)
-
-        # Particle models
-        j_n = j_vars["Negative electrode interfacial current density"].orphans[0]
-        negative_particle_model = pybamm.particle.Standard(param)
-        negative_particle_model.set_differential_system(c_s_n, j_n, broadcast=True)
-        j_p = j_vars["Positive electrode interfacial current density"].orphans[0]
-=======
         int_curr_model = pybamm.interface.LithiumIonReaction(param)
         j_n = int_curr_model.get_homogeneous_interfacial_current(["negative electrode"])
         j_p = int_curr_model.get_homogeneous_interfacial_current(["positive electrode"])
@@ -46,7 +35,6 @@
         # Particle models
         negative_particle_model = pybamm.particle.Standard(param)
         negative_particle_model.set_differential_system(c_s_n, j_n, broadcast=True)
->>>>>>> b4a9330d
         positive_particle_model = pybamm.particle.Standard(param)
         positive_particle_model.set_differential_system(c_s_p, j_p, broadcast=True)
         self.update(negative_particle_model, positive_particle_model)
@@ -55,22 +43,6 @@
         "Post-Processing"
 
         # Electrolyte concentration
-<<<<<<< HEAD
-        electrolyte_conc_model = pybamm.electrolyte_diffusion.StefanMaxwell(param)
-        conc_vars = electrolyte_conc_model.get_constant_concentration_variables()
-        self.variables.update(conc_vars)
-
-        # Exchange-current density
-        j0_vars = int_curr_model.get_exchange_current_densities(self.variables)
-        self.variables.update(j0_vars)
-
-        # Potentials
-        pot_model = pybamm.potential.Potential(param)
-        c_s_n_surf = self.variables["Negative particle surface concentration"]
-        c_s_p_surf = self.variables["Positive particle surface concentration"]
-        ocp_vars = pot_model.get_open_circuit_potentials(c_s_n_surf, c_s_p_surf)
-        eta_r_vars = pot_model.get_reaction_overpotentials(self.variables, "current")
-=======
         c_e = pybamm.Scalar(1)
         N_e = pybamm.Scalar(0)
         electrolyte_conc_model = pybamm.electrolyte_diffusion.StefanMaxwell(param)
@@ -95,28 +67,19 @@
         pot_model = pybamm.potential.Potential(param)
         ocp_vars = pot_model.get_derived_open_circuit_potentials(ocp_n, ocp_p)
         eta_r_vars = pot_model.get_derived_reaction_overpotentials(eta_r_n, eta_r_p)
->>>>>>> b4a9330d
         self.variables.update({**ocp_vars, **eta_r_vars})
 
         # Electrolyte current
         eleclyte_current_model = pybamm.electrolyte_current.MacInnesStefanMaxwell(param)
-<<<<<<< HEAD
-        elyte_vars = eleclyte_current_model.get_explicit_leading_order(self.variables)
-=======
         elyte_vars = eleclyte_current_model.get_explicit_leading_order(ocp_n, eta_r_n)
->>>>>>> b4a9330d
         self.variables.update(elyte_vars)
 
         # Electrode
         electrode_model = pybamm.electrode.Ohm(param)
-<<<<<<< HEAD
-        electrode_vars = electrode_model.get_explicit_leading_order(self.variables)
-=======
         phi_e = self.variables["Electrolyte potential"]
         electrode_vars = electrode_model.get_explicit_leading_order(
             ocp_p, eta_r_p, phi_e
         )
->>>>>>> b4a9330d
         self.variables.update(electrode_vars)
 
         "-----------------------------------------------------------------------------"

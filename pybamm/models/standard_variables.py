--- conflicted
+++ resolved
@@ -10,7 +10,6 @@
         # Discharge capacity
         self.Q = pybamm.Variable("Discharge capacity [A.h]")
 
-<<<<<<< HEAD
         # Electrolyte concentration
         self.c_e_n = pybamm.Variable(
             "Negative electrolyte concentration",
@@ -30,56 +29,35 @@
             auxiliary_domains={"secondary": "current collector"},
             bounds=(0, np.inf),
         )
-        # self.c_e = pybamm.concatenation(c_e_n, c_e_s, c_e_p)
-=======
-# Electrolyte porosity times concentration
-eps_c_e_n = pybamm.Variable(
-    "Negative electrode porosity times concentration",
-    domain="negative electrode",
-    auxiliary_domains={"secondary": "current collector"},
-    bounds=(0, np.inf),
-)
-eps_c_e_s = pybamm.Variable(
-    "Separator porosity times concentration",
-    domain="separator",
-    auxiliary_domains={"secondary": "current collector"},
-    bounds=(0, np.inf),
-)
-eps_c_e_p = pybamm.Variable(
-    "Positive electrode porosity times concentration",
-    domain="positive electrode",
-    auxiliary_domains={"secondary": "current collector"},
-    bounds=(0, np.inf),
-)
-eps_c_e = pybamm.concatenation(eps_c_e_n, eps_c_e_s, eps_c_e_p)
-
-eps_c_e_av = pybamm.Variable(
-    "X-averaged porosity times concentration",
-    domain="current collector",
-    bounds=(0, np.inf),
-)
-
-# Electrolyte potential
-phi_e_n = pybamm.Variable(
-    "Negative electrolyte potential",
-    domain="negative electrode",
-    auxiliary_domains={"secondary": "current collector"},
-)
-phi_e_s = pybamm.Variable(
-    "Separator electrolyte potential",
-    domain="separator",
-    auxiliary_domains={"secondary": "current collector"},
-)
-phi_e_p = pybamm.Variable(
-    "Positive electrolyte potential",
-    domain="positive electrode",
-    auxiliary_domains={"secondary": "current collector"},
-)
-phi_e = pybamm.concatenation(phi_e_n, phi_e_s, phi_e_p)
->>>>>>> f7bb791e
 
         self.c_e_av = pybamm.Variable(
             "X-averaged electrolyte concentration",
+            domain="current collector",
+            bounds=(0, np.inf),
+        )
+
+        # Electrolyte porosity times concentration
+        self.eps_c_e_n = pybamm.Variable(
+            "Negative electrode porosity times concentration",
+            domain="negative electrode",
+            auxiliary_domains={"secondary": "current collector"},
+            bounds=(0, np.inf),
+        )
+        self.eps_c_e_s = pybamm.Variable(
+            "Separator porosity times concentration",
+            domain="separator",
+            auxiliary_domains={"secondary": "current collector"},
+            bounds=(0, np.inf),
+        )
+        self.eps_c_e_p = pybamm.Variable(
+            "Positive electrode porosity times concentration",
+            domain="positive electrode",
+            auxiliary_domains={"secondary": "current collector"},
+            bounds=(0, np.inf),
+        )
+
+        self.eps_c_e_av = pybamm.Variable(
+            "X-averaged porosity times concentration",
             domain="current collector",
             bounds=(0, np.inf),
         )

#
# Class for constant SEI thickness
#
import pybamm
from .base_sei import BaseModel


class ConstantSEI(BaseModel):
    """
    Class for SEI with constant concentration.

    Note that there is no SEI current, so we don't need to update the "sum of
    interfacial current densities" variables from
    :class:`pybamm.interface.BaseInterface`

    Parameters
    ----------
    param : parameter class
        The parameters to use for this submodel
    options : dict
        A dictionary of options to be passed to the model.
    phase : str, optional
        Phase of the particle (default is "primary")
    """

    def __init__(self, param, domain, options, phase="primary"):
        super().__init__(param, domain, options=options, phase=phase)
        if self.options.electrode_types[domain] == "planar":
            self.reaction_loc = "interface"
        else:
            self.reaction_loc = "full electrode"

    def get_fundamental_variables(self):
<<<<<<< HEAD
        # Constant concentrations
        if self.reaction_loc == "interface":
            c_inner = self.phase_param.L_inner_0 / self.phase_param.V_bar_inner
            c_outer = self.phase_param.L_outer_0 / self.phase_param.V_bar_outer
        else:
            c_inner = self.phase_param.a_typ * (
                self.phase_param.L_inner_0 / self.phase_param.V_bar_inner
            )
            c_outer = self.phase_param.a_typ * (
                self.phase_param.L_outer_0 / self.phase_param.V_bar_outer
            )
        variables = self._get_standard_concentration_variables(c_inner, c_outer)
=======
        domain = self.domain.lower()
        # Constant thicknesses
        L_inner = self.phase_param.L_inner_0
        L_outer = self.phase_param.L_outer_0
        variables = self._get_standard_thickness_variables(L_inner, L_outer)
>>>>>>> 14820f03

        # Reactions
        if self.reaction_loc == "interface":
            zero = pybamm.PrimaryBroadcast(pybamm.Scalar(0), "current collector")
        else:
            zero = pybamm.FullBroadcast(
                pybamm.Scalar(0), f"{domain} electrode", "current collector"
            )
        variables.update(self._get_standard_reaction_variables(zero, zero))

        return variables<|MERGE_RESOLUTION|>--- conflicted
+++ resolved
@@ -31,8 +31,8 @@
             self.reaction_loc = "full electrode"
 
     def get_fundamental_variables(self):
-<<<<<<< HEAD
         # Constant concentrations
+        domain = self.domain.lower()
         if self.reaction_loc == "interface":
             c_inner = self.phase_param.L_inner_0 / self.phase_param.V_bar_inner
             c_outer = self.phase_param.L_outer_0 / self.phase_param.V_bar_outer
@@ -44,13 +44,6 @@
                 self.phase_param.L_outer_0 / self.phase_param.V_bar_outer
             )
         variables = self._get_standard_concentration_variables(c_inner, c_outer)
-=======
-        domain = self.domain.lower()
-        # Constant thicknesses
-        L_inner = self.phase_param.L_inner_0
-        L_outer = self.phase_param.L_outer_0
-        variables = self._get_standard_thickness_variables(L_inner, L_outer)
->>>>>>> 14820f03
 
         # Reactions
         if self.reaction_loc == "interface":

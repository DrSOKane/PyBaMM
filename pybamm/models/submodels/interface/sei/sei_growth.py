#
# Class for SEI growth
#
import pybamm
from .base_sei import BaseModel


class SEIGrowth(BaseModel):
    """
    Class for SEI growth.

    Most of the models are from Section 5.6.4 of :footcite:t:`Marquis2020` and
    references therein.

    The ec reaction limited model is from :footcite:t:`Yang2017`.

    Parameters
    ----------
    param : parameter class
        The parameters to use for this submodel
    reaction_loc : str
        Where the reaction happens: "x-average" (SPM, SPMe, etc),
        "full electrode" (full DFN), or "interface" (half-cell model)
    options : dict
        A dictionary of options to be passed to the model.
    phase : str, optional
        Phase of the particle (default is "primary")
    cracks : bool, optional
        Whether this is a submodel for standard SEI or SEI on cracks
    """

    def __init__(
        self, param, domain, reaction_loc, options, phase="primary", cracks=False
    ):
        super().__init__(param, domain, options=options, phase=phase, cracks=cracks)
        self.reaction_loc = reaction_loc
        SEI_option = getattr(self.options, domain)["SEI"]
        if SEI_option == "ec reaction limited":
            pybamm.citations.register("Yang2017")
        else:
            pybamm.citations.register("Marquis2020")

    def get_fundamental_variables(self):
<<<<<<< HEAD
        cs = []
        for pos in ["inner", "outer"]:
            Pos = pos.capitalize()
            if self.reaction_loc == "x-average":
                c_sei_0 = self.phase_param.a_typ * (
                    self.phase_param.L_inner_0 / self.phase_param.V_bar_inner
                    + self.phase_param.L_outer_0 / self.phase_param.V_bar_outer
                )
                c_av = pybamm.Variable(
                    f"X-averaged {pos} {self.reaction_name}concentration [mol.m-3]",
=======
        domain, Domain = self.domain_Domain
        Ls = []
        for pos in ["inner", "outer"]:
            scale = self.phase_param.L_sei_0
            if self.reaction_loc == "x-average":
                L_av = pybamm.Variable(
                    f"X-averaged {domain} {pos} {self.reaction_name}thickness [m]",
>>>>>>> 14820f03
                    domain="current collector",
                    scale=c_sei_0,
                )
<<<<<<< HEAD
                c_av.print_name = f"c_{pos}_av"
                c = pybamm.PrimaryBroadcast(c_av, "negative electrode")
            elif self.reaction_loc == "full electrode":
                c_sei_0 = self.phase_param.a_typ * (
                    self.phase_param.L_inner_0 / self.phase_param.V_bar_inner
                    + self.phase_param.L_outer_0 / self.phase_param.V_bar_outer
                )
                c = pybamm.Variable(
                    f"{Pos} {self.reaction_name}concentration [mol.m-3]",
                    domain="negative electrode",
=======
                L_av.print_name = f"L_{pos}_av"
                L = pybamm.PrimaryBroadcast(L_av, f"{domain} electrode")
            elif self.reaction_loc == "full electrode":
                L = pybamm.Variable(
                    f"{Domain} {pos} {self.reaction_name}thickness [m]",
                    domain=f"{domain} electrode",
>>>>>>> 14820f03
                    auxiliary_domains={"secondary": "current collector"},
                    scale=c_sei_0,
                )
            elif self.reaction_loc == "interface":
<<<<<<< HEAD
                c_sei_0 = (
                    self.phase_param.L_inner_0 / self.phase_param.V_bar_inner
                    + self.phase_param.L_outer_0 / self.phase_param.V_bar_outer
                )
                c = pybamm.Variable(
                    f"{Pos} {self.reaction_name}concentration [mol.m-2]",
=======
                L = pybamm.Variable(
                    f"{Domain} {pos} {self.reaction_name}thickness [m]",
>>>>>>> 14820f03
                    domain="current collector",
                    scale=c_sei_0,
                )
            c.print_name = f"c_{pos}"
            cs.append(c)

        c_inner, c_outer = cs

<<<<<<< HEAD
        if self.options["SEI"].startswith("ec reaction limited"):
            c_inner = 0 * c_inner  # Set c_inner to zero, copying domains
=======
        SEI_option = getattr(self.options, domain)["SEI"]
        if SEI_option.startswith("ec reaction limited"):
            L_inner = 0 * L_inner  # Set L_inner to zero, copying domains
>>>>>>> 14820f03

        variables = self._get_standard_concentration_variables(c_inner, c_outer)

        return variables

    def get_coupled_variables(self, variables):
        param = self.param
        phase_param = self.phase_param
        domain, Domain = self.domain_Domain
        SEI_option = getattr(self.options, domain)["SEI"]
        T = variables[f"{Domain} electrode temperature [K]"]
        # delta_phi = phi_s - phi_e
        if self.reaction_loc == "interface":
            delta_phi = variables[
                "Lithium metal interface surface potential difference [V]"
            ]
            T = pybamm.boundary_value(T, "right")
        else:
            delta_phi = variables[
                f"{Domain} electrode surface potential difference [V]"
            ]

        # Look for current that contributes to the -IR drop
        # If we can't find the interfacial current density from the main reaction, j,
        # it's ok to fall back on the total interfacial current density, j_tot
        # This should only happen when the interface submodel is "InverseButlerVolmer"
        # in which case j = j_tot (uniform) anyway
        if f"{Domain} electrode interfacial current density [A.m-2]" in variables:
            j = variables[f"{Domain} electrode interfacial current density [A.m-2]"]
        elif self.reaction_loc == "interface":
            j = variables["Lithium metal total interfacial current density [A.m-2]"]
        else:
            j = variables[
                f"X-averaged {domain} electrode total "
                "interfacial current density [A.m-2]"
            ]

<<<<<<< HEAD
        L_inner = variables[f"Inner {self.reaction_name}thickness [m]"]
        L_outer = variables[f"Outer {self.reaction_name}thickness [m]"]
        L_sei = variables[f"Total {self.reaction_name}thickness [m]"]
=======
        L_sei_inner = variables[f"{Domain} inner {self.reaction_name}thickness [m]"]
        L_sei_outer = variables[f"{Domain} outer {self.reaction_name}thickness [m]"]
        L_sei = variables[f"{Domain} total {self.reaction_name}thickness [m]"]

>>>>>>> 14820f03
        R_sei = phase_param.R_sei
        eta_SEI = delta_phi - phase_param.U_sei - j * L_sei * R_sei
        # Thermal prefactor for reaction, interstitial and EC models
        F_RT = param.F / (param.R * T)

        # Define alpha_SEI depending on whether it is symmetric or asymmetric. This
        # applies to "reaction limited" and "EC reaction limited"
        if SEI_option.endswith("(asymmetric)"):
            alpha_SEI = phase_param.alpha_SEI
        else:
            alpha_SEI = 0.5

        if SEI_option.startswith("reaction limited"):
            # Scott Marquis thesis (eq. 5.92)
            j_sei = -phase_param.j0_sei * pybamm.exp(-alpha_SEI * F_RT * eta_SEI)

        elif SEI_option == "electron-migration limited":
            # Scott Marquis thesis (eq. 5.94)
            eta_inner = delta_phi - phase_param.U_inner
            j_sei = phase_param.kappa_inner * eta_inner / L_inner

        elif SEI_option == "interstitial-diffusion limited":
            # Scott Marquis thesis (eq. 5.96)
            j_sei = -(
                phase_param.D_li * phase_param.c_li_0 * param.F / L_outer
            ) * pybamm.exp(-F_RT * delta_phi)

        elif SEI_option == "solvent-diffusion limited":
            # Scott Marquis thesis (eq. 5.91)
            j_sei = -phase_param.D_sol * phase_param.c_sol * param.F / L_outer

        elif SEI_option.startswith("ec reaction limited"):
            # we have a linear system for j and c
            #  c = c_0 + j * L / F / D          [1] (eq 11 in the Yang2017 paper)
            #  j = - F * c * k_exp()            [2] (eq 10 in the Yang2017 paper, factor
            #                                        of a is outside the defn of j here)
            # [1] into [2] gives (F cancels in the second terms)
            #  j = - F * c_0 * k_exp() - j * L * k_exp() / D
            # rearrange
            #  j = -F * c_0* k_exp() / (1 + L * k_exp() / D)
            #  c_ec = c_0 - L * k_exp() / D / (1 + L * k_exp() / D)
            #       = c_0 / (1 + L * k_exp() / D)
            k_exp = phase_param.k_sei * pybamm.exp(-alpha_SEI * F_RT * eta_SEI)
            L_over_D = L_sei / phase_param.D_ec
            c_0 = phase_param.c_ec_0
            j_sei = -param.F * c_0 * k_exp / (1 + L_over_D * k_exp)
            c_ec = c_0 / (1 + L_over_D * k_exp)

            # Get variables related to the concentration
            c_ec_av = pybamm.x_average(c_ec)

            if self.reaction == "SEI on cracks":
                name = f"{Domain} EC concentration on cracks [mol.m-3]"
            else:
                name = f"{Domain} EC surface concentration [mol.m-3]"
            variables.update({name: c_ec, f"X-averaged {name}": c_ec_av})

        if SEI_option.startswith("ec reaction limited"):
            inner_sei_proportion = 0
        else:
            inner_sei_proportion = phase_param.inner_sei_proportion

        # All SEI growth mechanisms assumed to have Arrhenius dependence
        Arrhenius = pybamm.exp(phase_param.E_sei / param.R * (1 / param.T_ref - 1 / T))

        j_inner = inner_sei_proportion * Arrhenius * j_sei
        j_outer = (1 - inner_sei_proportion) * Arrhenius * j_sei

        variables.update(self._get_standard_reaction_variables(j_inner, j_outer))

        # Add other standard coupled variables
        variables.update(super().get_coupled_variables(variables))

        return variables

    def set_rhs(self, variables):
        phase_param = self.phase_param
        param = self.param
        domain, Domain = self.domain_Domain

<<<<<<< HEAD
        if self.reaction_loc == "interface":
            c_inner = variables[f"Inner {self.reaction_name}concentration [mol.m-2]"]
            c_outer = variables[f"Outer {self.reaction_name}concentration [mol.m-2]"]
            j_inner = variables[
                f"Inner {self.reaction_name}interfacial current density [A.m-2]"
            ]
            j_outer = variables[
                f"Outer {self.reaction_name}interfacial current density [A.m-2]"
            ]
            a = 1
        elif self.reaction_loc == "x-average":
            c_inner = variables[
                f"X-averaged inner {self.reaction_name}concentration [mol.m-3]"
            ]
            c_outer = variables[
                f"X-averaged outer {self.reaction_name}concentration [mol.m-3]"
=======
        if self.reaction_loc == "x-average":
            L_inner = variables[
                f"X-averaged {domain} inner {self.reaction_name}thickness [m]"
            ]
            L_outer = variables[
                f"X-averaged {domain} outer {self.reaction_name}thickness [m]"
>>>>>>> 14820f03
            ]
            j_inner = variables[
                f"X-averaged {domain} electrode inner {self.reaction_name}"
                "interfacial current density [A.m-2]"
            ]
            j_outer = variables[
                f"X-averaged {domain} electrode outer {self.reaction_name}"
                "interfacial current density [A.m-2]"
            ]
            a = variables[
                f"X-averaged negative electrode {self.phase_name}"
                "surface area to volume ratio [m-1]"
            ]
        else:
<<<<<<< HEAD
            c_inner = variables[f"Inner {self.reaction_name}concentration [mol.m-3]"]
            c_outer = variables[f"Outer {self.reaction_name}concentration [mol.m-3]"]
=======
            L_inner = variables[f"{Domain} inner {self.reaction_name}thickness [m]"]
            L_outer = variables[f"{Domain} outer {self.reaction_name}thickness [m]"]
>>>>>>> 14820f03
            j_inner = variables[
                f"{Domain} electrode inner {self.reaction_name}"
                "interfacial current density [A.m-2]"
            ]
            j_outer = variables[
                f"{Domain} electrode outer {self.reaction_name}"
                "interfacial current density [A.m-2]"
            ]
            a = variables[
                f"Negative electrode {self.phase_name}"
                "surface area to volume ratio [m-1]"
            ]

        if self.reaction == "SEI on cracks":
            if self.reaction_loc == "x-average":
<<<<<<< HEAD
                roughness = variables["X-averaged negative electrode roughness ratio"]
            else:
                roughness = variables["Negative electrode roughness ratio"]
            a *= roughness - 1  # Replace surface area with crack area
=======
                l_cr = variables[f"X-averaged {domain} particle crack length [m]"]
                dl_cr = variables[f"X-averaged {domain} particle cracking rate [m.s-1]"]
            else:
                l_cr = variables[f"{Domain} particle crack length [m]"]
                dl_cr = variables[f"{Domain} particle cracking rate [m.s-1]"]
            spreading_outer = (
                dl_cr / l_cr * (self.phase_param.L_outer_crack_0 - L_outer)
            )
            spreading_inner = (
                dl_cr / l_cr * (self.phase_param.L_inner_crack_0 - L_inner)
            )
        else:
            spreading_outer = 0
            spreading_inner = 0
>>>>>>> 14820f03

        # a * j_sei / F is the rate of consumption of li moles by SEI reaction
        # 1/z_sei converts from li moles to SEI moles (z_sei=li mol per sei mol)
        # a * j_sei / (F * z_sei) is the rate of consumption of SEI moles by SEI
        # reaction
<<<<<<< HEAD
        dcdt_SEI_inner = a * j_inner / (param.F * phase_param.z_sei)
        dcdt_SEI_outer = a * j_outer / (param.F * phase_param.z_sei)

        if self.options["SEI"].startswith("ec reaction limited"):
            self.rhs = {c_outer: -dcdt_SEI_outer}
=======
        # V_bar / a converts from SEI moles to SEI thickness
        # V_bar * j_sei / (F * z_sei) is the rate of SEI thickness change
        dLdt_SEI_inner = (
            phase_param.V_bar_inner * j_inner / (param.F * phase_param.z_sei)
        )
        dLdt_SEI_outer = (
            phase_param.V_bar_outer * j_outer / (param.F * phase_param.z_sei)
        )

        # we have to add the spreading rate to account for cracking
        SEI_option = getattr(self.options, domain)["SEI"]
        if SEI_option.startswith("ec reaction limited"):
            self.rhs = {L_outer: -dLdt_SEI_outer + spreading_outer}
>>>>>>> 14820f03
        else:
            self.rhs = {c_inner: -dcdt_SEI_inner, c_outer: -dcdt_SEI_outer}

    def set_initial_conditions(self, variables):
<<<<<<< HEAD
        if self.reaction_loc == "interface":
            c_inner = variables[f"Inner {self.reaction_name}concentration [mol.m-2]"]
            c_outer = variables[f"Outer {self.reaction_name}concentration [mol.m-2]"]
            a = 1
        elif self.reaction_loc == "x-average":
            c_inner = variables[
                f"X-averaged inner {self.reaction_name}concentration [mol.m-3]"
            ]
            c_outer = variables[
                f"X-averaged outer {self.reaction_name}concentration [mol.m-3]"
            ]
            a = self.phase_param.a_typ
        else:
            c_inner = variables[f"Inner {self.reaction_name}concentration [mol.m-3]"]
            c_outer = variables[f"Outer {self.reaction_name}concentration [mol.m-3]"]
            a = self.phase_param.a_typ
=======
        domain, Domain = self.domain_Domain
        if self.reaction_loc == "x-average":
            L_inner = variables[
                f"X-averaged {domain} inner {self.reaction_name}thickness [m]"
            ]
            L_outer = variables[
                f"X-averaged {domain} outer {self.reaction_name}thickness [m]"
            ]
        else:
            L_inner = variables[f"{Domain} inner {self.reaction_name}thickness [m]"]
            L_outer = variables[f"{Domain} outer {self.reaction_name}thickness [m]"]
>>>>>>> 14820f03

        if self.reaction == "SEI on cracks":
            L_inner_0 = self.phase_param.L_inner_crack_0
            L_outer_0 = self.phase_param.L_outer_crack_0
            roughness_init = 1 + 2 * (
                self.param.n.l_cr_0 * self.param.n.rho_cr * self.param.n.w_cr
            )
            a *= roughness_init - 1  # Replace surface area with crack area
        else:
            L_inner_0 = self.phase_param.L_inner_0
            L_outer_0 = self.phase_param.L_outer_0
<<<<<<< HEAD

        c_inner_0 = a * L_inner_0 / self.phase_param.V_bar_inner
        c_outer_0 = a * L_outer_0 / self.phase_param.V_bar_outer

        if self.options["SEI"].startswith("ec reaction limited"):
            self.initial_conditions = {c_outer: c_inner_0 + c_outer_0}
=======
        SEI_option = getattr(self.options, domain)["SEI"]
        if SEI_option.startswith("ec reaction limited"):
            self.initial_conditions = {L_outer: L_inner_0 + L_outer_0}
>>>>>>> 14820f03
        else:
            self.initial_conditions = {c_inner: c_inner_0, c_outer: c_outer_0}<|MERGE_RESOLUTION|>--- conflicted
+++ resolved
@@ -41,30 +41,20 @@
             pybamm.citations.register("Marquis2020")
 
     def get_fundamental_variables(self):
-<<<<<<< HEAD
+        domain, Domain = self.domain_Domain
         cs = []
         for pos in ["inner", "outer"]:
-            Pos = pos.capitalize()
             if self.reaction_loc == "x-average":
                 c_sei_0 = self.phase_param.a_typ * (
                     self.phase_param.L_inner_0 / self.phase_param.V_bar_inner
                     + self.phase_param.L_outer_0 / self.phase_param.V_bar_outer
                 )
                 c_av = pybamm.Variable(
-                    f"X-averaged {pos} {self.reaction_name}concentration [mol.m-3]",
-=======
-        domain, Domain = self.domain_Domain
-        Ls = []
-        for pos in ["inner", "outer"]:
-            scale = self.phase_param.L_sei_0
-            if self.reaction_loc == "x-average":
-                L_av = pybamm.Variable(
-                    f"X-averaged {domain} {pos} {self.reaction_name}thickness [m]",
->>>>>>> 14820f03
+                    f"X-averaged {domain} {pos} {self.reaction_name}"
+                    "concentration [mol.m-3]",
                     domain="current collector",
                     scale=c_sei_0,
                 )
-<<<<<<< HEAD
                 c_av.print_name = f"c_{pos}_av"
                 c = pybamm.PrimaryBroadcast(c_av, "negative electrode")
             elif self.reaction_loc == "full electrode":
@@ -73,31 +63,18 @@
                     + self.phase_param.L_outer_0 / self.phase_param.V_bar_outer
                 )
                 c = pybamm.Variable(
-                    f"{Pos} {self.reaction_name}concentration [mol.m-3]",
+                    f"{Domain} {pos} {self.reaction_name}concentration [mol.m-3]",
                     domain="negative electrode",
-=======
-                L_av.print_name = f"L_{pos}_av"
-                L = pybamm.PrimaryBroadcast(L_av, f"{domain} electrode")
-            elif self.reaction_loc == "full electrode":
-                L = pybamm.Variable(
-                    f"{Domain} {pos} {self.reaction_name}thickness [m]",
-                    domain=f"{domain} electrode",
->>>>>>> 14820f03
                     auxiliary_domains={"secondary": "current collector"},
                     scale=c_sei_0,
                 )
             elif self.reaction_loc == "interface":
-<<<<<<< HEAD
                 c_sei_0 = (
                     self.phase_param.L_inner_0 / self.phase_param.V_bar_inner
                     + self.phase_param.L_outer_0 / self.phase_param.V_bar_outer
                 )
                 c = pybamm.Variable(
-                    f"{Pos} {self.reaction_name}concentration [mol.m-2]",
-=======
-                L = pybamm.Variable(
-                    f"{Domain} {pos} {self.reaction_name}thickness [m]",
->>>>>>> 14820f03
+                    f"{Domain} {pos} {self.reaction_name}concentration [mol.m-2]",
                     domain="current collector",
                     scale=c_sei_0,
                 )
@@ -106,14 +83,9 @@
 
         c_inner, c_outer = cs
 
-<<<<<<< HEAD
-        if self.options["SEI"].startswith("ec reaction limited"):
-            c_inner = 0 * c_inner  # Set c_inner to zero, copying domains
-=======
         SEI_option = getattr(self.options, domain)["SEI"]
         if SEI_option.startswith("ec reaction limited"):
-            L_inner = 0 * L_inner  # Set L_inner to zero, copying domains
->>>>>>> 14820f03
+            c_inner = 0 * c_inner  # Set L_inner to zero, copying domains
 
         variables = self._get_standard_concentration_variables(c_inner, c_outer)
 
@@ -151,16 +123,10 @@
                 "interfacial current density [A.m-2]"
             ]
 
-<<<<<<< HEAD
-        L_inner = variables[f"Inner {self.reaction_name}thickness [m]"]
-        L_outer = variables[f"Outer {self.reaction_name}thickness [m]"]
-        L_sei = variables[f"Total {self.reaction_name}thickness [m]"]
-=======
         L_sei_inner = variables[f"{Domain} inner {self.reaction_name}thickness [m]"]
         L_sei_outer = variables[f"{Domain} outer {self.reaction_name}thickness [m]"]
         L_sei = variables[f"{Domain} total {self.reaction_name}thickness [m]"]
 
->>>>>>> 14820f03
         R_sei = phase_param.R_sei
         eta_SEI = delta_phi - phase_param.U_sei - j * L_sei * R_sei
         # Thermal prefactor for reaction, interstitial and EC models
@@ -180,17 +146,17 @@
         elif SEI_option == "electron-migration limited":
             # Scott Marquis thesis (eq. 5.94)
             eta_inner = delta_phi - phase_param.U_inner
-            j_sei = phase_param.kappa_inner * eta_inner / L_inner
+            j_sei = phase_param.kappa_inner * eta_inner / L_sei_inner
 
         elif SEI_option == "interstitial-diffusion limited":
             # Scott Marquis thesis (eq. 5.96)
             j_sei = -(
-                phase_param.D_li * phase_param.c_li_0 * param.F / L_outer
+                phase_param.D_li * phase_param.c_li_0 * param.F / L_sei_outer
             ) * pybamm.exp(-F_RT * delta_phi)
 
         elif SEI_option == "solvent-diffusion limited":
             # Scott Marquis thesis (eq. 5.91)
-            j_sei = -phase_param.D_sol * phase_param.c_sol * param.F / L_outer
+            j_sei = -phase_param.D_sol * phase_param.c_sol * param.F / L_sei_outer
 
         elif SEI_option.startswith("ec reaction limited"):
             # we have a linear system for j and c
@@ -241,31 +207,28 @@
         param = self.param
         domain, Domain = self.domain_Domain
 
-<<<<<<< HEAD
         if self.reaction_loc == "interface":
-            c_inner = variables[f"Inner {self.reaction_name}concentration [mol.m-2]"]
-            c_outer = variables[f"Outer {self.reaction_name}concentration [mol.m-2]"]
+            c_inner = variables[
+                f"{Domain} inner {self.reaction_name}concentration [mol.m-2]"
+            ]
+            c_outer = variables[
+                f"{Domain} outer {self.reaction_name}concentration [mol.m-2]"
+            ]
             j_inner = variables[
-                f"Inner {self.reaction_name}interfacial current density [A.m-2]"
+                f"{Domain} inner {self.reaction_name}"
+                "interfacial current density [A.m-2]"
             ]
             j_outer = variables[
-                f"Outer {self.reaction_name}interfacial current density [A.m-2]"
+                f"{Domain} outer {self.reaction_name}"
+                "interfacial current density [A.m-2]"
             ]
             a = 1
         elif self.reaction_loc == "x-average":
             c_inner = variables[
-                f"X-averaged inner {self.reaction_name}concentration [mol.m-3]"
-            ]
-            c_outer = variables[
-                f"X-averaged outer {self.reaction_name}concentration [mol.m-3]"
-=======
-        if self.reaction_loc == "x-average":
-            L_inner = variables[
-                f"X-averaged {domain} inner {self.reaction_name}thickness [m]"
-            ]
-            L_outer = variables[
-                f"X-averaged {domain} outer {self.reaction_name}thickness [m]"
->>>>>>> 14820f03
+                f"X-averaged {domain} inner {self.reaction_name}concentration [mol.m-3]"
+            ]
+            c_outer = variables[
+                f"X-averaged {domain} outer {self.reaction_name}concentration [mol.m-3]"
             ]
             j_inner = variables[
                 f"X-averaged {domain} electrode inner {self.reaction_name}"
@@ -276,17 +239,16 @@
                 "interfacial current density [A.m-2]"
             ]
             a = variables[
-                f"X-averaged negative electrode {self.phase_name}"
+                f"X-averaged {domain} electrode {self.phase_name}"
                 "surface area to volume ratio [m-1]"
             ]
         else:
-<<<<<<< HEAD
-            c_inner = variables[f"Inner {self.reaction_name}concentration [mol.m-3]"]
-            c_outer = variables[f"Outer {self.reaction_name}concentration [mol.m-3]"]
-=======
-            L_inner = variables[f"{Domain} inner {self.reaction_name}thickness [m]"]
-            L_outer = variables[f"{Domain} outer {self.reaction_name}thickness [m]"]
->>>>>>> 14820f03
+            c_inner = variables[
+                f"{Domain} inner {self.reaction_name}concentration [mol.m-3]"
+            ]
+            c_outer = variables[
+                f"{Domain} outer {self.reaction_name}concentration [mol.m-3]"
+            ]
             j_inner = variables[
                 f"{Domain} electrode inner {self.reaction_name}"
                 "interfacial current density [A.m-2]"
@@ -296,93 +258,55 @@
                 "interfacial current density [A.m-2]"
             ]
             a = variables[
-                f"Negative electrode {self.phase_name}"
+                f"{Domain} electrode {self.phase_name}"
                 "surface area to volume ratio [m-1]"
             ]
 
         if self.reaction == "SEI on cracks":
             if self.reaction_loc == "x-average":
-<<<<<<< HEAD
-                roughness = variables["X-averaged negative electrode roughness ratio"]
+                roughness = variables[f"X-averaged {domain} electrode roughness ratio"]
             else:
-                roughness = variables["Negative electrode roughness ratio"]
+                roughness = variables[f"{Domain} electrode roughness ratio"]
             a *= roughness - 1  # Replace surface area with crack area
-=======
-                l_cr = variables[f"X-averaged {domain} particle crack length [m]"]
-                dl_cr = variables[f"X-averaged {domain} particle cracking rate [m.s-1]"]
-            else:
-                l_cr = variables[f"{Domain} particle crack length [m]"]
-                dl_cr = variables[f"{Domain} particle cracking rate [m.s-1]"]
-            spreading_outer = (
-                dl_cr / l_cr * (self.phase_param.L_outer_crack_0 - L_outer)
-            )
-            spreading_inner = (
-                dl_cr / l_cr * (self.phase_param.L_inner_crack_0 - L_inner)
-            )
-        else:
-            spreading_outer = 0
-            spreading_inner = 0
->>>>>>> 14820f03
 
         # a * j_sei / F is the rate of consumption of li moles by SEI reaction
         # 1/z_sei converts from li moles to SEI moles (z_sei=li mol per sei mol)
         # a * j_sei / (F * z_sei) is the rate of consumption of SEI moles by SEI
         # reaction
-<<<<<<< HEAD
         dcdt_SEI_inner = a * j_inner / (param.F * phase_param.z_sei)
         dcdt_SEI_outer = a * j_outer / (param.F * phase_param.z_sei)
 
         if self.options["SEI"].startswith("ec reaction limited"):
             self.rhs = {c_outer: -dcdt_SEI_outer}
-=======
-        # V_bar / a converts from SEI moles to SEI thickness
-        # V_bar * j_sei / (F * z_sei) is the rate of SEI thickness change
-        dLdt_SEI_inner = (
-            phase_param.V_bar_inner * j_inner / (param.F * phase_param.z_sei)
-        )
-        dLdt_SEI_outer = (
-            phase_param.V_bar_outer * j_outer / (param.F * phase_param.z_sei)
-        )
-
-        # we have to add the spreading rate to account for cracking
-        SEI_option = getattr(self.options, domain)["SEI"]
-        if SEI_option.startswith("ec reaction limited"):
-            self.rhs = {L_outer: -dLdt_SEI_outer + spreading_outer}
->>>>>>> 14820f03
         else:
             self.rhs = {c_inner: -dcdt_SEI_inner, c_outer: -dcdt_SEI_outer}
 
     def set_initial_conditions(self, variables):
-<<<<<<< HEAD
+        domain, Domain = self.domain_Domain
         if self.reaction_loc == "interface":
-            c_inner = variables[f"Inner {self.reaction_name}concentration [mol.m-2]"]
-            c_outer = variables[f"Outer {self.reaction_name}concentration [mol.m-2]"]
+            c_inner = variables[
+                f"{Domain} inner {self.reaction_name}concentration [mol.m-2]"
+            ]
+            c_outer = variables[
+                f"{Domain} outer {self.reaction_name}concentration [mol.m-2]"
+            ]
             a = 1
         elif self.reaction_loc == "x-average":
             c_inner = variables[
-                f"X-averaged inner {self.reaction_name}concentration [mol.m-3]"
-            ]
-            c_outer = variables[
-                f"X-averaged outer {self.reaction_name}concentration [mol.m-3]"
+                f"X-averaged {domain} inner {self.reaction_name}concentration [mol.m-3]"
+            ]
+            c_outer = variables[
+                f"X-averaged {domain} outer {self.reaction_name}concentration [mol.m-3]"
             ]
             a = self.phase_param.a_typ
         else:
-            c_inner = variables[f"Inner {self.reaction_name}concentration [mol.m-3]"]
-            c_outer = variables[f"Outer {self.reaction_name}concentration [mol.m-3]"]
+            c_inner = variables[
+                f"{Domain} inner {self.reaction_name}concentration [mol.m-3]"
+            ]
+            c_outer = variables[
+                f"{Domain} outer {self.reaction_name}concentration [mol.m-3]"
+            ]
             a = self.phase_param.a_typ
-=======
-        domain, Domain = self.domain_Domain
-        if self.reaction_loc == "x-average":
-            L_inner = variables[
-                f"X-averaged {domain} inner {self.reaction_name}thickness [m]"
-            ]
-            L_outer = variables[
-                f"X-averaged {domain} outer {self.reaction_name}thickness [m]"
-            ]
-        else:
-            L_inner = variables[f"{Domain} inner {self.reaction_name}thickness [m]"]
-            L_outer = variables[f"{Domain} outer {self.reaction_name}thickness [m]"]
->>>>>>> 14820f03
 
         if self.reaction == "SEI on cracks":
             L_inner_0 = self.phase_param.L_inner_crack_0
@@ -394,17 +318,11 @@
         else:
             L_inner_0 = self.phase_param.L_inner_0
             L_outer_0 = self.phase_param.L_outer_0
-<<<<<<< HEAD
 
         c_inner_0 = a * L_inner_0 / self.phase_param.V_bar_inner
         c_outer_0 = a * L_outer_0 / self.phase_param.V_bar_outer
-
-        if self.options["SEI"].startswith("ec reaction limited"):
-            self.initial_conditions = {c_outer: c_inner_0 + c_outer_0}
-=======
         SEI_option = getattr(self.options, domain)["SEI"]
         if SEI_option.startswith("ec reaction limited"):
-            self.initial_conditions = {L_outer: L_inner_0 + L_outer_0}
->>>>>>> 14820f03
+            self.initial_conditions = {c_outer: c_inner_0 + c_outer_0}
         else:
             self.initial_conditions = {c_inner: c_inner_0, c_outer: c_outer_0}
--- conflicted
+++ resolved
@@ -58,18 +58,8 @@
 
         Parameters
         ----------
-<<<<<<< HEAD
-        ocp_n : :class:`pybamm.Symbol`
-            Open-circuit potential in the negative electrode
-        eta_r_n : :class:`pybamm.Symbol`
-            Reaction overpotential in the negative electrode
-        i_boundary_cc : : class:`pybamm.Symbol`
-            Current density in the current collector. Can evaluate to a Scalar (for 1D
-            models), or a vector (for 1+1D or 2+1D models)
-=======
-        variables : dict
-            Dictionary of symbols to use in the model
->>>>>>> 6ae64b8d
+        variables : dict
+            Dictionary of symbols to use in the model
 
         Returns
         -------

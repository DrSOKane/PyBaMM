#
# Base model class
#
from __future__ import absolute_import, division
from __future__ import print_function, unicode_literals
import pybamm

import numbers
import os


class BaseModel(object):
    """Base model class for other models to extend.

    Attributes
    ----------

    rhs: dict
        A dictionary that maps expressions (variables) to expressions that represent
        the rhs
    algebraic: dict
        A dictionary that maps expressions (variables) to expressions that represent
        the algebraic equations. The algebraic expressions are assumed to equate
        to zero. Note that all the variables in the model must exist in the keys of
        `rhs` or `algebraic`.
    initial_conditions: dict
        A dictionary that maps expressions (variables) to expressions that represent
        the initial conditions for the state variables y. The initial conditions for
        algebraic variables are provided as initial guesses to a root finding algorithm
        that calculates consistent initial conditions.
    boundary_conditions: dict
        A dictionary that maps expressions (variables) to expressions that represent
        the boundary conditions
    variables: dict
        A dictionary that maps strings to expressions that represent
        the useful variables
    events: list
        A list of events that should cause the solver to terminate (e.g. concentration
        goes negative)

    """

    def __init__(self):
        # Initialise empty model
        self._rhs = {}
        self._algebraic = {}
        self._initial_conditions = {}
        self._boundary_conditions = {}
        self._variables = {}
        self._events = []
        self._concatenated_rhs = None
        self._concatenated_initial_conditions = None
        self._mass_matrix = None
        self._jacobian = None

<<<<<<< HEAD
=======
        # Default parameter values, geometry, submesh, spatial methods and solver

        # Lion parameters left as default parameter set for tests
        input_path = os.path.join(os.getcwd(), "input", "parameters", "lithium-ion")
        self.default_parameter_values = pybamm.ParameterValues(
            os.path.join(
                input_path, "mcmb2528_lif6-in-ecdmc_lico2_parameters_Dualfoil.csv"
            ),
            {
                "Typical current density": 1,
                "Current function": os.path.join(
                    os.getcwd(),
                    "pybamm",
                    "parameters",
                    "standard_current_functions",
                    "constant_current.py",
                ),
                "Electrolyte diffusivity": os.path.join(
                    input_path, "electrolyte_diffusivity_Capiglia1999.py"
                ),
                "Electrolyte conductivity": os.path.join(
                    input_path, "electrolyte_conductivity_Capiglia1999.py"
                ),
                "Negative electrode OCV": os.path.join(
                    input_path, "graphite_mcmb2528_ocp_Dualfoil.py"
                ),
                "Positive electrode OCV": os.path.join(
                    input_path, "lico2_ocp_Dualfoil.py"
                ),
                "Negative electrode diffusivity": os.path.join(
                    input_path, "graphite_mcmb2528_diffusivity_Dualfoil.py"
                ),
                "Positive electrode diffusivity": os.path.join(
                    input_path, "lico2_diffusivity_Dualfoil.py"
                ),
            },
        )
        self.default_geometry = pybamm.Geometry("1D macro", "1+1D micro")
        var = pybamm.standard_spatial_vars
        self.default_var_pts = {
            var.x_n: 40,
            var.x_s: 25,
            var.x_p: 35,
            var.r_n: 10,
            var.r_p: 10,
        }
        self.default_submesh_types = {
            "negative electrode": pybamm.Uniform1DSubMesh,
            "separator": pybamm.Uniform1DSubMesh,
            "positive electrode": pybamm.Uniform1DSubMesh,
            "negative particle": pybamm.Uniform1DSubMesh,
            "positive particle": pybamm.Uniform1DSubMesh,
        }
        self.default_spatial_methods = {
            "macroscale": pybamm.FiniteVolume,
            "negative particle": pybamm.FiniteVolume,
            "positive particle": pybamm.FiniteVolume,
        }
        try:
            self.default_solver = pybamm.ScikitsOdeSolver()
        except ImportError:
            self.default_solver = pybamm.ScipySolver()

>>>>>>> 2e33f28a
    def _set_dict(self, dict, name):
        """
        Convert any scalar equations in dict to 'pybamm.Scalar'
        and check that domains are consistent
        """
        # Convert any numbers to a pybamm.Scalar
        for var, eqn in dict.items():
            if isinstance(eqn, numbers.Number):
                dict[var] = pybamm.Scalar(eqn)

        if not all(
            [
                variable.domain == equation.domain or equation.domain == []
                for variable, equation in dict.items()
            ]
        ):
            raise pybamm.DomainError(
                "variable and equation in '{}' must have the same domain".format(name)
            )

        return dict

    @property
    def rhs(self):
        return self._rhs

    @rhs.setter
    def rhs(self, rhs):
        self._rhs = self._set_dict(rhs, "rhs")

    @property
    def algebraic(self):
        return self._algebraic

    @algebraic.setter
    def algebraic(self, algebraic):
        self._algebraic = self._set_dict(algebraic, "algebraic")

    @property
    def initial_conditions(self):
        return self._initial_conditions

    @initial_conditions.setter
    def initial_conditions(self, initial_conditions):
        self._initial_conditions = self._set_dict(
            initial_conditions, "initial_conditions"
        )

    @property
    def boundary_conditions(self):
        return self._boundary_conditions

    @boundary_conditions.setter
    def boundary_conditions(self, boundary_conditions):
        # Convert any numbers to a pybamm.Scalar
        for var, bcs in boundary_conditions.items():
            for side, eqn in bcs.items():
                if isinstance(eqn, numbers.Number):
                    boundary_conditions[var][side] = pybamm.Scalar(eqn)

        self._boundary_conditions = boundary_conditions

    @property
    def variables(self):
        return self._variables

    @variables.setter
    def variables(self, variables):
        self._variables = variables

    @property
    def events(self):
        return self._events

    @events.setter
    def events(self, events):
        self._events = events

    @property
    def concatenated_rhs(self):
        return self._concatenated_rhs

    @concatenated_rhs.setter
    def concatenated_rhs(self, concatenated_rhs):
        self._concatenated_rhs = concatenated_rhs

    @property
    def concatenated_initial_conditions(self):
        return self._concatenated_initial_conditions

    @concatenated_initial_conditions.setter
    def concatenated_initial_conditions(self, concatenated_initial_conditions):
        self._concatenated_initial_conditions = concatenated_initial_conditions

    @property
    def mass_matrix(self):
        return self._mass_matrix

    @mass_matrix.setter
    def mass_matrix(self, mass_matrix):
        self._mass_matrix = mass_matrix

    @property
    def jacobian(self):
        return self._jacobian

    @jacobian.setter
    def jacobian(self, jacobian):
        self._jacobian = jacobian

    def __getitem__(self, key):
        return self.rhs[key]

    def update(self, *submodels):
        """
        Update model to add new physics from submodels

        Parameters
        ----------
        submodel : iterable of :class:`pybamm.BaseModel`
            The submodels from which to create new model
        """
        for submodel in submodels:

            # check and then update dicts
            self.check_and_combine_dict(self._rhs, submodel.rhs)
            self.check_and_combine_dict(self._algebraic, submodel.algebraic)
            self.check_and_combine_dict(
                self._initial_conditions, submodel.initial_conditions
            )
            self.check_and_combine_dict(
                self._boundary_conditions, submodel.boundary_conditions
            )
            self.variables.update(submodel.variables)  # keys are strings so no check
            self._events.extend(submodel.events)

    def check_and_combine_dict(self, dict1, dict2):
        # check that the key ids are distinct
        ids1 = set(x.id for x in dict1.keys())
        ids2 = set(x.id for x in dict2.keys())
        if len(ids1.intersection(ids2)) != 0:
            raise pybamm.ModelError("Submodel incompatible: duplicate variables")
        dict1.update(dict2)

    def check_well_posedness(self, post_discretisation=False):
        """
        Check that the model is well-posed by executing the following tests:
        - Model is not over- or underdetermined, by comparing keys and equations in rhs
        and algebraic. Overdetermined if more equations than variables, underdetermined
        if more variables than equations.
        - There is an initial condition in self.initial_conditions for each
        variable/equation pair in self.rhs
        - There are appropriate boundary conditions in self.boundary_conditions for each
        variable/equation pair in self.rhs and self.algebraic

        Parameters
        ----------
        post_discretisation : boolean
            A flag indicating tests to be skipped after discretisation
        """
        # Equations (differential and algebraic)
        # Get all the variables from differential and algebraic equations
        vars_in_rhs_keys = set()
        vars_in_algebraic_keys = set()
        vars_in_eqns = set()
        # Get all variables ids from rhs and algebraic keys and equations
        # For equations we look through the whole expression tree.
        # "Variables" can be Concatenations so we also have to look in the whole
        # expression tree
        for var, eqn in self.rhs.items():
            vars_in_rhs_keys.update(
                [x.id for x in var.pre_order() if isinstance(x, pybamm.Variable)]
            )
            vars_in_eqns.update(
                [x.id for x in eqn.pre_order() if isinstance(x, pybamm.Variable)]
            )
        for var, eqn in self.algebraic.items():
            vars_in_algebraic_keys.update(
                [x.id for x in var.pre_order() if isinstance(x, pybamm.Variable)]
            )
            vars_in_eqns.update(
                [x.id for x in eqn.pre_order() if isinstance(x, pybamm.Variable)]
            )
        # If any keys are repeated between rhs and algebraic then the model is
        # overdetermined
        if not set(vars_in_rhs_keys).isdisjoint(vars_in_algebraic_keys):
            raise pybamm.ModelError("model is overdetermined (repeated keys)")
        # If any algebraic keys don't appear in the eqns then the model is
        # overdetermined (but rhs keys can be absent from the eqns, e.g. dcdt = -1 is
        # fine)
        # Skip this step after discretisation, as any variables in the equations will
        # have been discretised to slices but keys will still be variables
        extra_algebraic_keys = vars_in_algebraic_keys.difference(vars_in_eqns)
        if extra_algebraic_keys and not post_discretisation:
            raise pybamm.ModelError("model is overdetermined (extra algebraic keys)")
        # If any variables in the equations don't appear in the keys then the model is
        # underdetermined
        vars_in_keys = vars_in_rhs_keys.union(vars_in_algebraic_keys)
        extra_variables = vars_in_eqns.difference(vars_in_keys)
        if extra_variables:
            raise pybamm.ModelError("model is underdetermined (too many variables)")
        # Before discretisation, each algebraic equation key must appear in the equation
        # After discretisation, there must be at least one StateVector in each algebraic
        # equation
        if not post_discretisation:
            # After the model has been defined, each algebraic equation key should
            # appear in that algebraic equation
            for var, eqn in self.algebraic.items():
                if not any([x.id == var.id for x in eqn.pre_order()]):
                    raise pybamm.ModelError(
                        "each variable in the algebraic eqn keys must appear in the eqn"
                    )
        else:
            # variables in keys don't get discretised so they will no longer match
            # with the state vectors in the algebraic equations. Instead, we check
            # that each algebraic equation contains some StateVector
            for eqn in self.algebraic.values():
                if not any(
                    [isinstance(x, pybamm.StateVector) for x in eqn.pre_order()]
                ):
                    raise pybamm.ModelError(
                        "each algebraic equation must contain at least one StateVector"
                    )

        # Initial conditions
        for var in self.rhs.keys():
            if var not in self.initial_conditions.keys():
                raise pybamm.ModelError(
                    """no initial condition given for variable '{}'""".format(var)
                )

        # Boundary conditions
        for var, eqn in {**self.rhs, **self.algebraic}.items():
            if eqn.has_spatial_derivatives():
                # Variable must be in at least one expression in the boundary condition
                # keys (to account for both Dirichlet and Neumann boundary conditions)
                if not any(
                    [
                        any([var.id == symbol.id for symbol in key.pre_order()])
                        for key in self.boundary_conditions.keys()
                    ]
                ):
                    raise pybamm.ModelError(
                        """
                        no boundary condition given for variable '{}'
                        with equation '{}'
                        """.format(
                            var, eqn
                        )
                    )

        # Standard Output Variables
        for output, expression in self._variables.items():
            if expression is None:
                raise pybamm.ModelError(
                    """The standard output variable '{}' which is
                    required for testing has not been supplied.""".format(
                        output
                    )
                )


class StandardBatteryBaseModel(BaseModel):
    """
    Base model class with some default settings and required variables

    **Extends:** :class:`StandardBatteryBaseModel`
    """

    def __init__(self):
        super().__init__()

        # Default parameter values, geometry, submesh, spatial methods and solver
        # Lion parameters left as default parameter set for tests
        input_path = os.path.join(os.getcwd(), "input", "parameters", "lithium-ion")
        self.default_parameter_values = pybamm.ParameterValues(
            os.path.join(
                input_path, "mcmb2528_lif6-in-ecdmc_lico2_parameters_Dualfoil.csv"
            ),
            {
                "Typical current density": 1,
                "Current function": os.path.join(
                    os.getcwd(),
                    "pybamm",
                    "parameters",
                    "standard_current_functions",
                    "constant_current.py",
                ),
                "Electrolyte diffusivity": os.path.join(
                    input_path, "electrolyte_diffusivity_Capiglia1999.py"
                ),
                "Electrolyte conductivity": os.path.join(
                    input_path, "electrolyte_conductivity_Capiglia1999.py"
                ),
                "Negative electrode OCV": os.path.join(
                    input_path, "graphite_mcmb2528_ocp_Dualfoil.py"
                ),
                "Positive electrode OCV": os.path.join(
                    input_path, "lico2_ocp_Dualfoil.py"
                ),
                "Negative electrode diffusivity": os.path.join(
                    input_path, "graphite_mcmb2528_diffusivity_Dualfoil.py"
                ),
                "Positive electrode diffusivity": os.path.join(
                    input_path, "lico2_diffusivity_Dualfoil.py"
                ),
            },
        )
        self.default_geometry = pybamm.Geometry("1D macro", "1+1D micro")
        var = pybamm.standard_spatial_vars
        self.default_var_pts = {
            var.x_n: 40,
            var.x_s: 25,
            var.x_p: 35,
            var.r_n: 10,
            var.r_p: 10,
        }
        self.default_submesh_types = {
            "negative electrode": pybamm.Uniform1DSubMesh,
            "separator": pybamm.Uniform1DSubMesh,
            "positive electrode": pybamm.Uniform1DSubMesh,
            "negative particle": pybamm.Uniform1DSubMesh,
            "positive particle": pybamm.Uniform1DSubMesh,
        }
        self.default_spatial_methods = {
            "macroscale": pybamm.FiniteVolume,
            "negative particle": pybamm.FiniteVolume,
            "positive particle": pybamm.FiniteVolume,
        }
        self.default_solver = pybamm.ScikitsOdeSolver()

        # Standard output variables
        # Current
        self.variables.update(
            {"Total current density": None, "Total current density [A m-2]": None}
        )

        # Interfacial current
        self.variables.update(
            {
                "Negative electrode current density": None,
                "Positive electrode current density": None,
                "Electrolyte current density": None,
                "Interfacial current density": None,
                "Exchange-current density": None,
            }
        )

        self.variables.update(
            {
                "Negative electrode current density [A m-2]": None,
                "Positive electrode current density [A m-2]": None,
                "Electrolyte current density [A m-2]": None,
                "Interfacial current density [A m-2]": None,
                "Exchange-current density [A m-2]": None,
            }
        )
        # Voltage
        self.variables.update(
            {
                "Negative electrode open circuit potential": None,
                "Positive electrode open circuit potential": None,
                "Average negative electrode open circuit potential": None,
                "Average positive electrode open circuit potential": None,
                "Average open circuit voltage": None,
                "Measured open circuit voltage": None,
                "Terminal voltage": None,
            }
        )

        self.variables.update(
            {
                "Negative electrode open circuit potential [V]": None,
                "Positive electrode open circuit potential [V]": None,
                "Average negative electrode open circuit potential [V]": None,
                "Average positive electrode open circuit potential [V]": None,
                "Average open circuit voltage [V]": None,
                "Measured open circuit voltage [V]": None,
                "Terminal voltage [V]": None,
            }
        )

        # Overpotentials
        self.variables.update(
            {
                "Negative reaction overpotential": None,
                "Positive reaction overpotential": None,
                "Average negative reaction overpotential": None,
                "Average positive reaction overpotential": None,
                "Average reaction overpotential": None,
                "Average electrolyte overpotential": None,
                "Average solid phase ohmic losses": None,
            }
        )

        self.variables.update(
            {
                "Negative reaction overpotential [V]": None,
                "Positive reaction overpotential [V]": None,
                "Average negative reaction overpotential [V]": None,
                "Average positive reaction overpotential [V]": None,
                "Average reaction overpotential [V]": None,
                "Average electrolyte overpotential [V]": None,
                "Average solid phase ohmic losses [V]": None,
            }
        )
        # Concentration
        self.variables.update(
            {
                "Electrolyte concentration": None,
                "Electrolyte concentration [mols m-3]": None,
            }
        )

        # Potential
        self.variables.update(
            {
                "Negative electrode potential [V]": None,
                "Positive electrode potential [V]": None,
                "Electrolyte potential [V]": None,
            }
        )


class SubModel(StandardBatteryBaseModel):
    def __init__(self, set_of_parameters):
        super().__init__()
        self.set_of_parameters = set_of_parameters
        # Initialise empty variables (to avoid overwriting with 'None')
        self.variables = {}


class LeadAcidBaseModel(StandardBatteryBaseModel):
    """
    Overwrites default parameters from Base Model with default parameters for
    lead-acid models

    **Extends:** :class:`StandardBatteryBaseModel`

    """

    def __init__(self):
        super().__init__()

        # Overwrite default parameter values
        input_path = os.path.join(os.getcwd(), "input", "parameters", "lead-acid")
        self.default_parameter_values = pybamm.ParameterValues(
            "input/parameters/lead-acid/default.csv",
            {
                "Typical current density": 1,
                "Current function": os.path.join(
                    os.getcwd(),
                    "pybamm",
                    "parameters",
                    "standard_current_functions",
                    "constant_current.py",
                ),
                "Electrolyte diffusivity": os.path.join(
                    input_path, "electrolyte_diffusivity_Gu1997.py"
                ),
                "Electrolyte conductivity": os.path.join(
                    input_path, "electrolyte_conductivity_Gu1997.py"
                ),
                "Darken thermodynamic factor": os.path.join(
                    input_path, "darken_thermodynamic_factor_Chapman1968.py"
                ),
                "Negative electrode OCV": os.path.join(
                    input_path, "lead_electrode_ocv_Bode1977.py"
                ),
                "Positive electrode OCV": os.path.join(
                    input_path, "lead_dioxide_electrode_ocv_Bode1977.py"
                ),
            },
        )

        # Current
        icell = pybamm.electrical_parameters.current_with_time
        icell_dim = pybamm.electrical_parameters.dimensional_current_with_time
        self.variables.update(
            {"Total current density": icell, "Total current density [A m-2]": icell_dim}
        )


class LithiumIonBaseModel(StandardBatteryBaseModel):
    """
    Overwrites default parameters from Base Model with default parameters for
    lithium-ion models

    **Extends:** :class:`StandardBatteryBaseModel`

    """

    def __init__(self):
        super().__init__()

        # Additional standard output variables
        # Current
        icell = pybamm.electrical_parameters.current_with_time
        icell_dim = pybamm.electrical_parameters.dimensional_current_with_time
        self.variables.update(
            {"Total current density": icell, "Total current density [A m-2]": icell_dim}
        )

        # Particle concentration
        self.variables.update(
            {
                "Negative particle concentration": None,
                "Positive particle concentration": None,
                "Negative particle surface concentration": None,
                "Positive particle surface concentration": None,
                "Negative particle concentration [mols m-3]": None,
                "Positive particle concentration [mols m-3]": None,
                "Negative particle surface concentration [mols m-3]": None,
                "Positive particle surface concentration [mols m-3]": None,
            }
        )<|MERGE_RESOLUTION|>--- conflicted
+++ resolved
@@ -53,72 +53,6 @@
         self._mass_matrix = None
         self._jacobian = None
 
-<<<<<<< HEAD
-=======
-        # Default parameter values, geometry, submesh, spatial methods and solver
-
-        # Lion parameters left as default parameter set for tests
-        input_path = os.path.join(os.getcwd(), "input", "parameters", "lithium-ion")
-        self.default_parameter_values = pybamm.ParameterValues(
-            os.path.join(
-                input_path, "mcmb2528_lif6-in-ecdmc_lico2_parameters_Dualfoil.csv"
-            ),
-            {
-                "Typical current density": 1,
-                "Current function": os.path.join(
-                    os.getcwd(),
-                    "pybamm",
-                    "parameters",
-                    "standard_current_functions",
-                    "constant_current.py",
-                ),
-                "Electrolyte diffusivity": os.path.join(
-                    input_path, "electrolyte_diffusivity_Capiglia1999.py"
-                ),
-                "Electrolyte conductivity": os.path.join(
-                    input_path, "electrolyte_conductivity_Capiglia1999.py"
-                ),
-                "Negative electrode OCV": os.path.join(
-                    input_path, "graphite_mcmb2528_ocp_Dualfoil.py"
-                ),
-                "Positive electrode OCV": os.path.join(
-                    input_path, "lico2_ocp_Dualfoil.py"
-                ),
-                "Negative electrode diffusivity": os.path.join(
-                    input_path, "graphite_mcmb2528_diffusivity_Dualfoil.py"
-                ),
-                "Positive electrode diffusivity": os.path.join(
-                    input_path, "lico2_diffusivity_Dualfoil.py"
-                ),
-            },
-        )
-        self.default_geometry = pybamm.Geometry("1D macro", "1+1D micro")
-        var = pybamm.standard_spatial_vars
-        self.default_var_pts = {
-            var.x_n: 40,
-            var.x_s: 25,
-            var.x_p: 35,
-            var.r_n: 10,
-            var.r_p: 10,
-        }
-        self.default_submesh_types = {
-            "negative electrode": pybamm.Uniform1DSubMesh,
-            "separator": pybamm.Uniform1DSubMesh,
-            "positive electrode": pybamm.Uniform1DSubMesh,
-            "negative particle": pybamm.Uniform1DSubMesh,
-            "positive particle": pybamm.Uniform1DSubMesh,
-        }
-        self.default_spatial_methods = {
-            "macroscale": pybamm.FiniteVolume,
-            "negative particle": pybamm.FiniteVolume,
-            "positive particle": pybamm.FiniteVolume,
-        }
-        try:
-            self.default_solver = pybamm.ScikitsOdeSolver()
-        except ImportError:
-            self.default_solver = pybamm.ScipySolver()
-
->>>>>>> 2e33f28a
     def _set_dict(self, dict, name):
         """
         Convert any scalar equations in dict to 'pybamm.Scalar'
@@ -448,7 +382,10 @@
             "negative particle": pybamm.FiniteVolume,
             "positive particle": pybamm.FiniteVolume,
         }
-        self.default_solver = pybamm.ScikitsOdeSolver()
+        try:
+            self.default_solver = pybamm.ScikitsOdeSolver()
+        except ImportError:
+            self.default_solver = pybamm.ScipySolver()
 
         # Standard output variables
         # Current

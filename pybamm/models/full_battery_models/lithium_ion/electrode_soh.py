--- conflicted
+++ resolved
@@ -42,23 +42,18 @@
         param = param or pybamm.LithiumIonParameters()
         solve_for = solve_for or ["x_0", "x_100"]
 
-<<<<<<< HEAD
-        Un = param.n.prim.U
-        Up = param.p.prim.U
-=======
         if known_value == "cell capacity" and solve_for != ["x_0", "x_100"]:
             raise ValueError(
                 "If known_value is 'cell capacity', solve_for must be ['x_0', 'x_100']"
             )
 
         # Define parameters and input parameters
-        Un = param.n.prim.U_dimensional
-        Up = param.p.prim.U_dimensional
->>>>>>> a808951b
+        Un = param.n.prim.U
+        Up = param.p.prim.U
         T_ref = param.T_ref
 
-        V_max = param.voltage_high_cut_dimensional
-        V_min = param.voltage_low_cut_dimensional
+        V_max = param.voltage_high_cut
+        V_min = param.voltage_low_cut
         Q_n = pybamm.InputParameter("Q_n")
         Q_p = pybamm.InputParameter("Q_p")
 
@@ -99,53 +94,6 @@
             "Q_p": Q_p,
         }
 
-<<<<<<< HEAD
-    @property
-    def default_solver(self):
-        # Use AlgebraicSolver as CasadiAlgebraicSolver gives unnecessary warnings
-        return pybamm.AlgebraicSolver()
-
-
-class ElectrodeSOHx100(pybamm.BaseModel):
-    """Model to calculate electrode-specific SOH for x_100 and y_100, from [1]_.
-    This model is mainly for internal use, to calculate summary variables in a
-    simulation.
-
-    .. math::
-        n_{Li} = \\frac{3600}{F}(y_{100}C_p + x_{100}C_n),
-    .. math::
-        V_{max} = U_p(y_{100}) - U_n(x_{100}),
-
-    **Extends:** :class:`pybamm.BaseModel`
-    """
-
-    def __init__(self, name="ElectrodeSOHx100 model", param=None):
-        pybamm.citations.register("Mohtat2019")
-        super().__init__(name)
-
-        param = param or pybamm.LithiumIonParameters()
-
-        Un = param.n.prim.U
-        Up = param.p.prim.U
-        T_ref = param.T_ref
-
-        n_Li = pybamm.InputParameter("n_Li")
-        V_max = pybamm.InputParameter("V_max")
-        Cn = pybamm.InputParameter("C_n")
-        Cp = pybamm.InputParameter("C_p")
-
-        x_100 = pybamm.Variable("x_100")
-        y_100 = (n_Li * param.F / 3600 - x_100 * Cn) / Cp
-
-        Un_100 = Un(x_100, T_ref)
-        Up_100 = Up(y_100, T_ref)
-
-        self.algebraic = {x_100: Up_100 - Un_100 - V_max}
-
-        self.initial_conditions = {x_100: pybamm.Scalar(0.9)}
-
-        self.variables = {"x_100": x_100, "y_100": y_100}
-=======
         # Define variables and equations for 0% state of charge
         if "x_0" in solve_for:
             if known_value == "cyclable lithium capacity":
@@ -184,7 +132,6 @@
                     "Positive electrode excess capacity ratio": Q_p / Q,
                 }
             )
->>>>>>> a808951b
 
     @property
     def default_solver(self):
@@ -196,64 +143,6 @@
     """
     Class used to check if the electrode SOH model is feasible, and solve it if it is.
 
-<<<<<<< HEAD
-    def __init__(self, name="ElectrodeSOHx0 model", param=None):
-        pybamm.citations.register("Mohtat2019")
-        super().__init__(name)
-
-        param = param or pybamm.LithiumIonParameters()
-
-        Un = param.n.prim.U
-        Up = param.p.prim.U
-        T_ref = param.T_ref
-
-        n_Li = pybamm.InputParameter("n_Li")
-        V_min = pybamm.InputParameter("V_min")
-        Cn = pybamm.InputParameter("C_n")
-        Cp = pybamm.InputParameter("C_p")
-        x_100 = pybamm.InputParameter("x_100")
-        y_100 = pybamm.InputParameter("y_100")
-
-        x_0 = pybamm.Variable("x_0")
-        C = Cn * (x_100 - x_0)
-        y_0 = y_100 + C / Cp
-
-        Un_0 = Un(x_0, T_ref)
-        Up_0 = Up(y_0, T_ref)
-        Un_100 = Un(x_100, T_ref)
-        Up_100 = Up(y_100, T_ref)
-
-        self.algebraic = {x_0: Up_0 - Un_0 - V_min}
-
-        self.initial_conditions = {x_0: pybamm.Scalar(0.1)}
-
-        self.variables = {
-            "C": C,
-            "Capacity [A.h]": C,
-            "x_0": x_0,
-            "y_0": y_0,
-            "Un(x_100)": Un_100,
-            "Up(y_100)": Up_100,
-            "Un(x_0)": Un_0,
-            "Up(y_0)": Up_0,
-            "Up(y_0) - Un(x_0)": Up_0 - Un_0,
-            "Up(y_100) - Un(x_100)": Up_100 - Un_100,
-            "n_Li_100": 3600 / param.F * (y_100 * Cp + x_100 * Cn),
-            "n_Li_0": 3600 / param.F * (y_0 * Cp + x_0 * Cn),
-            "n_Li": n_Li,
-            "x_100": x_100,
-            "y_100": y_100,
-            "C_n": Cn,
-            "C_p": Cp,
-            "C_n * (x_100 - x_0)": Cn * (x_100 - x_0),
-            "C_p * (y_100 - y_0)": Cp * (y_0 - y_100),
-        }
-
-    @property
-    def default_solver(self):
-        # Use AlgebraicSolver as CasadiAlgebraicSolver gives unnecessary warnings
-        return pybamm.AlgebraicSolver()
-=======
     Parameters
     ----------
     parameter_values : :class:`pybamm.ParameterValues.Parameters`
@@ -264,7 +153,6 @@
     known_value : str, optional
         The known value needed to complete the electrode SOH model.
         Can be "cyclable lithium capacity" (default) or "cell capacity".
->>>>>>> a808951b
 
     """
 
@@ -297,18 +185,7 @@
             x100_max = 1 - 1e-6
 
         self.lims_ocp = (x0_min, x100_max, y100_min, y0_max)
-<<<<<<< HEAD
-
-        # Parameterize the OCP functions
-        T = parameter_values["Reference temperature [K]"]
-        x = pybamm.InputParameter("x")
-        y = pybamm.InputParameter("y")
-        self.OCV_function = parameter_values.process_symbol(
-            self.param.p.prim.U(y, T) - self.param.n.prim.U(x, T)
-        )
-=======
         self.OCV_function = None
->>>>>>> a808951b
 
     @lru_cache
     def _get_electrode_soh_sims_full(self):
@@ -498,25 +375,17 @@
         """
         x0_min, x100_max, y100_min, y0_max = self._get_lims(inputs)
 
-<<<<<<< HEAD
-=======
         # Parameterize the OCP functions
         if self.OCV_function is None:
             T = self.parameter_values["Reference temperature [K]"]
             x = pybamm.InputParameter("x")
             y = pybamm.InputParameter("y")
-            self.V_max = self.parameter_values.evaluate(
-                self.param.voltage_high_cut_dimensional
-            )
-            self.V_min = self.parameter_values.evaluate(
-                self.param.voltage_low_cut_dimensional
-            )
+            self.V_max = self.parameter_values.evaluate(self.param.voltage_high_cut)
+            self.V_min = self.parameter_values.evaluate(self.param.voltage_low_cut)
             self.OCV_function = self.parameter_values.process_symbol(
-                self.param.p.prim.U_dimensional(y, T)
-                - self.param.n.prim.U_dimensional(x, T)
-            )
-
->>>>>>> a808951b
+                self.param.p.prim.U(y, T) - self.param.n.prim.U(x, T)
+            )
+
         # Check that the min and max achievable voltages span wider than the desired
         # voltage range
         V_lower_bound = float(
@@ -569,8 +438,8 @@
 
         if isinstance(initial_value, str) and initial_value.endswith("V"):
             V_init = float(initial_value[:-1])
-            V_min = parameter_values.evaluate(param.voltage_low_cut_dimensional)
-            V_max = parameter_values.evaluate(param.voltage_high_cut_dimensional)
+            V_min = parameter_values.evaluate(param.voltage_low_cut)
+            V_max = parameter_values.evaluate(param.voltage_high_cut)
 
             if not V_min < V_init < V_max:
                 raise ValueError(
@@ -581,8 +450,8 @@
             # Solve simple model for initial soc based on target voltage
             soc_model = pybamm.BaseModel()
             soc = pybamm.Variable("soc")
-            Up = param.p.prim.U_dimensional
-            Un = param.n.prim.U_dimensional
+            Up = param.p.prim.U
+            Un = param.n.prim.U
             T_ref = parameter_values["Reference temperature [K]"]
             x = x_0 + soc * (x_100 - x_0)
             y = y_0 - soc * (y_0 - y_100)
@@ -666,14 +535,6 @@
     esoh_solver = ElectrodeSOHSolver(parameter_values, param, known_value)
     return esoh_solver.get_initial_stoichiometries(initial_value)
 
-<<<<<<< HEAD
-    V_min = parameter_values.evaluate(param.voltage_low_cut)
-    V_max = parameter_values.evaluate(param.voltage_high_cut)
-    C_n = parameter_values.evaluate(param.n.cap_init)
-    C_p = parameter_values.evaluate(param.p.cap_init)
-    n_Li = parameter_values.evaluate(param.n_Li_particles_init)
-=======
->>>>>>> a808951b
 
 def get_min_max_stoichiometries(
     parameter_values, param=None, known_value="cyclable lithium capacity"

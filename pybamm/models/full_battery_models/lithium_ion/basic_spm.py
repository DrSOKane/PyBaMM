#
# Basic Single Particle Model (SPM)
#
import pybamm
from .base_lithium_ion_model import BaseModel


class BasicSPM(BaseModel):
    """Single Particle Model (SPM) model of a lithium-ion battery, from [2]_.

    This class differs from the :class:`pybamm.lithium_ion.SPM` model class in that it
    shows the whole model in a single class. This comes at the cost of flexibility in
    combining different physical effects, and in general the main SPM class should be
    used instead.

    Parameters
    ----------
    name : str, optional
        The name of the model.

    References
    ----------
    .. [2] SG Marquis, V Sulzer, R Timms, CP Please and SJ Chapman. “An asymptotic
           derivation of a single particle model with electrolyte”. Journal of The
           Electrochemical Society, 166(15):A3693–A3706, 2019

    **Extends:** :class:`pybamm.lithium_ion.BaseModel`
    """

    def __init__(self, name="Single Particle Model"):
        super().__init__({}, name)
        pybamm.citations.register("Marquis2019")
        # `param` is a class containing all the relevant parameters and functions for
        # this model. These are purely symbolic at this stage, and will be set by the
        # `ParameterValues` class when the model is processed.
        param = self.param

        ######################
        # Variables
        ######################
        # Variables that depend on time only are created without a domain
        Q = pybamm.Variable("Discharge capacity [A.h]")
        # Variables that vary spatially are created with a domain
        c_s_n = pybamm.Variable(
            "X-averaged negative particle concentration", domain="negative particle"
        )
        c_s_p = pybamm.Variable(
            "X-averaged positive particle concentration", domain="positive particle"
        )

        # Constant temperature
        T = param.T_init

        ######################
        # Other set-up
        ######################

        # Current density
        i_cell = param.current_with_time
        j_n = i_cell / param.n.l
        j_p = -i_cell / param.p.l

        ######################
        # State of Charge
        ######################
        I = param.dimensional_current_with_time
        # The `rhs` dictionary contains differential equations, with the key being the
        # variable in the d/dt
        self.rhs[Q] = I * param.timescale / 3600
        # Initial conditions must be provided for the ODEs
        self.initial_conditions[Q] = pybamm.Scalar(0)

        ######################
        # Particles
        ######################

        # The div and grad operators will be converted to the appropriate matrix
        # multiplication at the discretisation stage
        N_s_n = -param.n.prim.D(c_s_n, T) * pybamm.grad(c_s_n)
        N_s_p = -param.p.prim.D(c_s_p, T) * pybamm.grad(c_s_p)
        self.rhs[c_s_n] = -(1 / param.n.prim.C_diff) * pybamm.div(N_s_n)
        self.rhs[c_s_p] = -(1 / param.p.prim.C_diff) * pybamm.div(N_s_p)
        # Surf takes the surface value of a variable, i.e. its boundary value on the
        # right side. This is also accessible via `boundary_value(x, "right")`, with
        # "left" providing the boundary value of the left side
        c_s_surf_n = pybamm.surf(c_s_n)
        c_s_surf_p = pybamm.surf(c_s_p)
        # Boundary conditions must be provided for equations with spatial derivatives
        self.boundary_conditions[c_s_n] = {
            "left": (pybamm.Scalar(0), "Neumann"),
            "right": (
                -param.n.prim.C_diff
                * j_n
                / param.n.prim.a_R
                / param.n.prim.gamma
                / param.n.prim.D(c_s_surf_n, T),
                "Neumann",
            ),
        }
        self.boundary_conditions[c_s_p] = {
            "left": (pybamm.Scalar(0), "Neumann"),
            "right": (
                -param.p.prim.C_diff
                * j_p
                / param.p.prim.a_R
                / param.p.prim.gamma
                / param.p.prim.D(c_s_surf_p, T),
                "Neumann",
            ),
        }
        # c_n_init and c_p_init are functions of r and x, but for the SPM we
        # take the x-averaged value since there is no x-dependence in the particles
        self.initial_conditions[c_s_n] = pybamm.x_average(param.n.prim.c_init)
        self.initial_conditions[c_s_p] = pybamm.x_average(param.p.prim.c_init)
        # Events specify points at which a solution should terminate
        self.events += [
            pybamm.Event(
                "Minimum negative particle surface concentration",
                pybamm.min(c_s_surf_n) - 0.01,
            ),
            pybamm.Event(
                "Maximum negative particle surface concentration",
                (1 - 0.01) - pybamm.max(c_s_surf_n),
            ),
            pybamm.Event(
                "Minimum positive particle surface concentration",
                pybamm.min(c_s_surf_p) - 0.01,
            ),
            pybamm.Event(
                "Maximum positive particle surface concentration",
                (1 - 0.01) - pybamm.max(c_s_surf_p),
            ),
        ]

        # Note that the SPM does not have any algebraic equations, so the `algebraic`
        # dictionary remains empty

        ######################
        # (Some) variables
        ######################
        # Interfacial reactions
        j0_n = param.n.prim.gamma * param.n.prim.j0(1, c_s_surf_n, T) / param.n.prim.C_r
        j0_p = param.p.prim.gamma * param.p.prim.j0(1, c_s_surf_p, T) / param.p.prim.C_r
        eta_n = (2 / param.n.prim.ne) * pybamm.arcsinh(j_n / (2 * j0_n))
        eta_p = (2 / param.p.prim.ne) * pybamm.arcsinh(j_p / (2 * j0_p))
        phi_s_n = 0
        phi_e = -eta_n - param.n.prim.U(c_s_surf_n, T)
        phi_s_p = eta_p + phi_e + param.p.prim.U(c_s_surf_p, T)
        V = phi_s_p

        pot_scale = self.param.potential_scale
<<<<<<< HEAD
        U_ref = self.param.p.prim.U_ref - self.param.n.prim.U_ref
=======
        U_ref = self.param.ocv_ref
>>>>>>> 70fc009e
        V_dim = U_ref + pot_scale * V

        whole_cell = ["negative electrode", "separator", "positive electrode"]
        # The `variables` dictionary contains all variables that might be useful for
        # visualising the solution of the model
        # Primary broadcasts are used to broadcast scalar quantities across a domain
        # into a vector of the right shape, for multiplying with other vectors
        self.variables = {
            "Discharge capacity [A.h]": Q,
            "Negative particle surface concentration": pybamm.PrimaryBroadcast(
                c_s_surf_n, "negative electrode"
            ),
            "Electrolyte concentration": pybamm.PrimaryBroadcast(1, whole_cell),
            "Positive particle surface concentration": pybamm.PrimaryBroadcast(
                c_s_surf_p, "positive electrode"
            ),
            "Current [A]": I,
            "Negative electrode potential": pybamm.PrimaryBroadcast(
                phi_s_n, "negative electrode"
            ),
            "Electrolyte potential": pybamm.PrimaryBroadcast(phi_e, whole_cell),
            "Positive electrode potential": pybamm.PrimaryBroadcast(
                phi_s_p, "positive electrode"
            ),
            "Terminal voltage": V,
            "Terminal voltage [V]": V_dim,
        }
        self.events += [
            pybamm.Event("Minimum voltage", V - param.voltage_low_cut),
            pybamm.Event("Maximum voltage", V - param.voltage_high_cut),
        ]<|MERGE_RESOLUTION|>--- conflicted
+++ resolved
@@ -149,11 +149,7 @@
         V = phi_s_p
 
         pot_scale = self.param.potential_scale
-<<<<<<< HEAD
-        U_ref = self.param.p.prim.U_ref - self.param.n.prim.U_ref
-=======
         U_ref = self.param.ocv_ref
->>>>>>> 70fc009e
         V_dim = U_ref + pot_scale * V
 
         whole_cell = ["negative electrode", "separator", "positive electrode"]

--- conflicted
+++ resolved
@@ -291,7 +291,6 @@
         }
         extra_options = extra_options or {}
 
-<<<<<<< HEAD
         half_cell_option = extra_options.get("half-cell", "false")
         SEI_option = extra_options.get("SEI", "none")  # return "none" if not given
         SEI_cr_option = extra_options.get("SEI on cracks", "false")
@@ -308,8 +307,6 @@
             if not (isinstance(plating_option, tuple)) and plating_option != "none":
                 extra_options["lithium plating"] = (plating_option, "none")
 
-        # Change the default for cell geometry based on which thermal option is provided
-=======
         # Change the default for cell geometry based on the current collector
         # dimensionality
         # return "none" if option not given
@@ -320,7 +317,6 @@
         # provided
 
         # Change the default for cell geometry based on the thermal model
->>>>>>> 580d779b
         # return "none" if option not given
         thermal_option = extra_options.get("thermal", "none")
         if thermal_option == "x-full":

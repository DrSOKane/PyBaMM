--- conflicted
+++ resolved
@@ -48,24 +48,10 @@
         self._concatenated_rhs = None
         self._concatenated_initial_conditions = None
 
-<<<<<<< HEAD
-        # Defaults
-        self.default_parameter_values = pybamm.ParameterValues(
-            "input/parameters/lithium-ion/parameters/LCO.csv"
-        )
-        mesh = pybamm.FiniteVolumeMacroMesh(self.default_parameter_values, 2)
-        self.default_discretisation = pybamm.FiniteVolumeDiscretisation(mesh)
-        self.default_solver = pybamm.ScipySolver(method="RK45")
-
-    @property
-    def rhs(self):
-        return self._rhs
-=======
         # Default parameter values, discretisation and solver
         self.default_parameter_values = pybamm.ParameterValues(
             "input/parameters/lithium-ion/parameters/LCO.csv"
         )
->>>>>>> f5100b6b
 
         self.default_geometry = pybamm.Geometry1DMacro()
         self.default_parameter_values.process_geometry(self.default_geometry)

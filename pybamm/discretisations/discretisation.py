--- conflicted
+++ resolved
@@ -286,16 +286,8 @@
                         )
 
             # Process symbol (original or broadcasted)
-            try:
-                new_var_eqn_dict[eqn_key] = self.process_symbol(eqn)
-<<<<<<< HEAD
-            except pybamm.DomainError:
-=======
-            except KeyError:
->>>>>>> b4a9330d
-                import ipdb
-
-                ipdb.set_trace()
+            new_var_eqn_dict[eqn_key] = self.process_symbol(eqn)
+
             # note we are sending in the key.id here so we don't have to
             # keep calling .id
         return new_var_eqn_dict

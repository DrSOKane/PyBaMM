--- conflicted
+++ resolved
@@ -4,7 +4,6 @@
 
 import numpy as np
 import re
-
 
 class CC:
     """
@@ -25,18 +24,16 @@
     upper_cutoff : float, optional
         The upper cutoff voltage which is 4.2V here.
     """
-
     def __init__(
-        self,
-        C_rate="",
-        temperature=None,
-        duration=None,
-        upper_cutoff=None,
-    ):
+            self,
+            C_rate="",
+            temperature=None,
+            duration=None,
+            upper_cutoff=None,
+                 ):
         self.c_rate = C_rate
         self.temperature = temperature
         self.duration = duration
-<<<<<<< HEAD
         self.upper_cutoff = upper_cutoff
 
 class CV:
@@ -81,7 +78,7 @@
     temperature : float, optional
         The ambient air temperature in degrees Celsius at which to run the experiment.
         Default is None whereby the ambient temperature is taken from the parameter set.
-        This value is overwritten if the temperature is specified in a step.
+        This value is overwritten if the temperature is specified in a step..
     """
     def __init__(
             self,
@@ -92,6 +89,3 @@
         self.temperature = temperature
 
 
-=======
-        self.upper_cutoff = upper_cutoff
->>>>>>> 8b200193

#
# Parameter classes
#
from __future__ import annotations
import numbers
import sys

import numpy as np
<<<<<<< HEAD
import sympy
from typing import Optional, TYPE_CHECKING, Literal

# if TYPE_CHECKING:
#     from pybamm import FunctionParameter
=======
>>>>>>> 6ece7a12

import pybamm
from pybamm.util import have_optional_dependency


class Parameter(pybamm.Symbol):
    """
    A node in the expression tree representing a parameter.

    This node will be replaced by a :class:`pybamm.Scalar` node

    Parameters
    ----------

    name : str
        name of the node
    """

    def __init__(self, name: str) -> None:
        super().__init__(name)

    def create_copy(self) -> pybamm.Parameter:
        """See :meth:`pybamm.Symbol.new_copy()`."""
        return Parameter(self.name)

    def _evaluate_for_shape(self) -> float:
        """
        Returns the scalar 'NaN' to represent the shape of a parameter.
        See :meth:`pybamm.Symbol.evaluate_for_shape()`
        """
        return np.nan

    def is_constant(self) -> Literal[False]:
        """See :meth:`pybamm.Symbol.is_constant()`."""
        # Parameter is not constant since it can become an InputParameter
        return False

    def to_equation(self) -> sympy.Symbol:
        """Convert the node and its subtree into a SymPy equation."""
        sympy = have_optional_dependency("sympy")
        if self.print_name is not None:
            return sympy.Symbol(self.print_name)
        else:
            return sympy.Symbol(self.name)


class FunctionParameter(pybamm.Symbol):
    """
    A node in the expression tree representing a function parameter.

    This node will be replaced by a :class:`pybamm.Function` node if a callable function
    is passed to the parameter values, and otherwise (in some rarer cases, such as
    constant current) a :class:`pybamm.Scalar` node.

    Parameters
    ----------

    name : str
        name of the node
    inputs : dict
        A dictionary with string keys and :class:`pybamm.Symbol` values representing
        the function inputs. The string keys should provide a reasonable description
        of what the input to the function is
        (e.g. "Electrolyte concentration [mol.m-3]")
    diff_variable : :class:`pybamm.Symbol`, optional
        if diff_variable is specified, the FunctionParameter node will be replaced by a
        :class:`pybamm.Function` and then differentiated with respect to diff_variable.
        Default is None.
    print_name : str, optional
        The name to show when printing. Default is 'calculate', in which case the name
        is calculated using sys._getframe().
    """

    def __init__(
        self,
        name: str,
        inputs: dict[str, pybamm.Symbol],
        diff_variable: Optional[pybamm.Symbol] = None,
        print_name="calculate",
    ) -> None:
        # assign diff variable
        self.diff_variable = diff_variable
        children_list = list(inputs.values())

        # Turn numbers into scalars
        for idx, child in enumerate(children_list):
            if isinstance(child, numbers.Number):
                children_list[idx] = pybamm.Scalar(child)

        domains = self.get_children_domains(children_list)
        super().__init__(name, children=children_list, domains=domains)

        self.input_names = list(inputs.keys())

        # Use the inspect module to find the function's "short name" from the
        # Parameters module that called it
        if print_name != "calculate":
            self.print_name = print_name
        else:
            frame = sys._getframe().f_back
            print_name = frame.f_code.co_name
            if print_name.startswith("_"):
                self.print_name = None
            else:
                try:
                    parent_param = frame.f_locals["self"]
                except KeyError:
                    parent_param = None
                if hasattr(parent_param, "domain") and parent_param.domain is not None:
                    # add "_n" or "_s" or "_p" if this comes from a Parameter class with
                    # a domain
                    d = parent_param.domain[0]
                    print_name += f"_{d}"
                self.print_name = print_name

    def print_input_names(self):
        if self._input_names:
            for inp in self._input_names:
                print(inp)

    @property
    def input_names(self):
        return self._input_names

    @input_names.setter
    def input_names(self, inp=None):
        if inp:
            if inp.__class__ is list:
                for i in inp:
                    if i.__class__ is not str:
                        raise TypeError(
                            "Inputs must be a provided as"
                            + "a dictionary of the form:"
                            + "{{str: :class:`pybamm.Symbol`}}"
                        )
            else:
                raise TypeError(
                    "Inputs must be a provided as"
                    + " a dictionary of the form:"
                    + "{{str: :class:`pybamm.Symbol`}}"
                )

        self._input_names = inp

    def set_id(self):
        """See :meth:`pybamm.Symbol.set_id`"""
        self._id = hash(
            (self.__class__, self.name, self.diff_variable)
            + tuple([child.id for child in self.children])
            + tuple(self.domain)
        )

    def diff(self, variable: pybamm.Symbol) -> pybamm.FunctionParameter:
        """See :meth:`pybamm.Symbol.diff()`."""
        # return a new FunctionParameter, that knows it will need to be differentiated
        # when the parameters are set
        children_list = self.orphans
        input_names = self._input_names

        input_dict = {input_names[i]: children_list[i] for i in range(len(input_names))}

        return FunctionParameter(
            self.name,
            input_dict,
            diff_variable=variable,
            print_name=self.print_name + "'",
        )

    def create_copy(self):
        """See :meth:`pybamm.Symbol.new_copy()`."""
        out = self._function_parameter_new_copy(
            self._input_names, self.orphans, print_name=self.print_name
        )
        return out

    def _function_parameter_new_copy(
        self,
        input_names: list[str],
        children: list[pybamm.Symbol],
        print_name="calculate",
    ) -> pybamm.FunctionParameter:
        """
        Returns a new copy of the function parameter.

        Inputs
        ------
        input_names : : list
            A list of str of the names of the children/function inputs
        children : : list
            A list of the children of the function

        Returns
        -------
        :class:`pybamm.FunctionParameter`
            A new copy of the function parameter
        """

        input_dict = {input_names[i]: children[i] for i in range(len(input_names))}

        return FunctionParameter(
            self.name,
            input_dict,
            diff_variable=self.diff_variable,
            print_name=print_name,
        )

    def _evaluate_for_shape(self):
        """
        Returns the sum of the evaluated children
        See :meth:`pybamm.Symbol.evaluate_for_shape()`
        """
        # add 1e-16 to avoid division by zero
        return sum(child.evaluate_for_shape() for child in self.children) + 1e-16

    def to_equation(self) -> sympy.Symbol:
        """Convert the node and its subtree into a SymPy equation."""
        sympy = have_optional_dependency("sympy")
        if self.print_name is not None:
            return sympy.Symbol(self.print_name)
        else:
            return sympy.Symbol(self.name)<|MERGE_RESOLUTION|>--- conflicted
+++ resolved
@@ -6,14 +6,10 @@
 import sys
 
 import numpy as np
-<<<<<<< HEAD
-import sympy
 from typing import Optional, TYPE_CHECKING, Literal
 
 # if TYPE_CHECKING:
 #     from pybamm import FunctionParameter
-=======
->>>>>>> 6ece7a12
 
 import pybamm
 from pybamm.util import have_optional_dependency

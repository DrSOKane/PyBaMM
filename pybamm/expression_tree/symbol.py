--- conflicted
+++ resolved
@@ -1006,7 +1006,7 @@
         self._print_name = prettify_print_name(name)
 
     def to_equation(self):
-<<<<<<< HEAD
+        sympy = have_optional_dependency("sympy")
         return sympy.Symbol(str(self.name))
 
     def to_json(self):
@@ -1020,8 +1020,4 @@
             "domains": self.domains,
         }
 
-        return json_dict
-=======
-        sympy = have_optional_dependency("sympy")
-        return sympy.Symbol(str(self.name))
->>>>>>> 7c15368a
+        return json_dict
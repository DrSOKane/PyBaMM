--- conflicted
+++ resolved
@@ -83,12 +83,8 @@
 
 
 class Geometry3DMacro(Geometry1DMacro):
-<<<<<<< HEAD
-    """A geometry class to store the details features of the macroscopic 3D cell geometry.
-=======
     """
     A geometry class to store the details features of the macroscopic 3D cell geometry.
->>>>>>> 61c9fe6b
 
     **Extends**: :class:`Geometry1DMacro`
 

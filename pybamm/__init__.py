#
# Root of the pybamm module.
# Provides access to all shared functionality (simulation, models, etc.).
#
# The code in this file is adapted from Pints
# (see https://github.com/pints-team/pints)
#
from __future__ import absolute_import, division
from __future__ import print_function, unicode_literals
import sys
import os

#
# Version info: Remember to keep this in sync with setup.py!
#
VERSION_INT = 0, 0, 0
VERSION = ".".join([str(x) for x in VERSION_INT])
if sys.version_info[0] < 3:
    del (x)  # Before Python3, list comprehension iterators leaked

#
# Expose pints version
#


def version(formatted=False):
    if formatted:
        return "PyBaMM " + VERSION
    else:
        return VERSION_INT


#
# Constants
#
# Float format: a float can be converted to a 17 digit decimal and back without
# loss of information
FLOAT_FORMAT = "{: .17e}"
# Absolute path to the PyBaMM repo
script_path = os.path.abspath(__file__)
ABSOLUTE_PATH = os.path.join(os.path.split(script_path)[0], "..")

#
# Utility classes and methods
#
from .util import Timer
from .util import profile

#
# Classes for the Expression Tree
#
from .expression_tree.symbol import Symbol
from .expression_tree.binary_operators import (
    BinaryOperator,
    Addition,
    Subtraction,
    Multiplication,
    Division,
<<<<<<< HEAD
    MatrixMultiplication,
)
from .expression_tree.concatenations import Concatenation, NumpyConcatenation
=======
)
>>>>>>> b8b75ba4
from .expression_tree.array import Array
from .expression_tree.matrix import Matrix
from .expression_tree.domain import Domain
from .expression_tree.parameter import Parameter
from .expression_tree.unary_operators import (
    UnaryOperator,
    SpatialOperator,
    Gradient,
    Divergence,
    grad,
    div,
)
from .expression_tree.scalar import Scalar
from .expression_tree.variable import Variable
<<<<<<< HEAD
from .expression_tree.vector import Vector, VariableVector

#
# Mesh and Discretisation classes
=======
from .expression_tree.vector import Vector

#
# Mesh classes
>>>>>>> b8b75ba4
#
from .discretisations.core import BaseDiscretisation, MatrixVectorDiscretisation
from .discretisations.finite_volume_discretisations import FiniteVolumeDiscretisation
from .discretisations.finite_volume_meshes import FiniteVolumeMacroMesh

#
# Parameters class and methods
#
from .parameters.parameters import read_parameters_csv
from .parameters.parameters import Parameters
from .parameters import functions_lead_acid

#
# Simulation class
#
from .simulation import Simulation

#
# Solver class and lists of known methods
#
from .solver import Solver
from .solver import KNOWN_INTEGRATORS
from .solver import KNOWN_SPATIAL_DISCRETISATIONS

#
# Variables class
#
from .variables import Variables

#
# Model classes
#
from .models.core import BaseModel
from .models.reaction_diffusion import ReactionDiffusionModel
from .models.electrolyte_current import ElectrolyteCurrentModel

#
# Submodel classes
#
from .models.submodels import electrolyte, interface

#
# Remove any imported modules, so we don't expose them as part of pybamm
#
del (sys)<|MERGE_RESOLUTION|>--- conflicted
+++ resolved
@@ -56,13 +56,8 @@
     Subtraction,
     Multiplication,
     Division,
-<<<<<<< HEAD
-    MatrixMultiplication,
 )
 from .expression_tree.concatenations import Concatenation, NumpyConcatenation
-=======
-)
->>>>>>> b8b75ba4
 from .expression_tree.array import Array
 from .expression_tree.matrix import Matrix
 from .expression_tree.domain import Domain
@@ -77,17 +72,10 @@
 )
 from .expression_tree.scalar import Scalar
 from .expression_tree.variable import Variable
-<<<<<<< HEAD
 from .expression_tree.vector import Vector, VariableVector
 
 #
 # Mesh and Discretisation classes
-=======
-from .expression_tree.vector import Vector
-
-#
-# Mesh classes
->>>>>>> b8b75ba4
 #
 from .discretisations.core import BaseDiscretisation, MatrixVectorDiscretisation
 from .discretisations.finite_volume_discretisations import FiniteVolumeDiscretisation

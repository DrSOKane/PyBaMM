--- conflicted
+++ resolved
@@ -321,13 +321,7 @@
                 # there will always be a statevector, but just in case
                 if statevector is None:  # pragma: no cover
                     raise RuntimeError(
-<<<<<<< HEAD
-                        "Cannot find statevector corresponding to variable {}".format(
-                            var.name
-                        )
-=======
                         f"Cannot find statevector corresponding to variable {var.name}"
->>>>>>> 7e72c383
                     )
                 y_var = y[statevector.y_slices[0]]
                 if np.any(y_var > pybamm.settings.max_y_value):

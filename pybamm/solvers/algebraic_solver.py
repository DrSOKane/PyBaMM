#
# Algebraic solver class
#
import casadi
import pybamm
import numpy as np
from scipy import optimize
from scipy.sparse import issparse


class AlgebraicSolver(pybamm.BaseSolver):
    """Solve a discretised model which contains only (time independent) algebraic
    equations using a root finding algorithm.
    Uses scipy.optimize.root.
    Note: this solver could be extended for quasi-static models, or models in
    which the time derivative is manually discretised and results in a (possibly
    nonlinear) algebaric system at each time level.

    Parameters
    ----------
    method : str, optional
        The method to use to solve the system (default is "lm"). If it starts with
        "lsq", least-squares minimization is used. The method for least-squares can be
        specified in the form "lsq_methodname"
    tol : float, optional
        The tolerance for the solver (default is 1e-6).
    extra_options : dict, optional
        Any options to pass to the rootfinder. Vary depending on which method is chosen.
        Please consult `SciPy documentation <https://tinyurl.com/ybr6cfqs>`_ for
        details.
    """

    def __init__(self, method="lm", tol=1e-6, extra_options=None):
        super().__init__(method=method)
        self.tol = tol
        self.extra_options = extra_options or {}
        self.name = "Algebraic solver ({})".format(method)
        self.algebraic_solver = True
        pybamm.citations.register("virtanen2020scipy")

    @property
    def tol(self):
        return self._tol

    @tol.setter
    def tol(self, value):
        self._tol = value

    def _integrate(self, model, t_eval, inputs_dict=None):
        """
        Calculate the solution of the algebraic equations through root-finding

        Parameters
        ----------
        model : :class:`pybamm.BaseModel`
            The model whose solution to calculate.
        t_eval : :class:`numpy.array`, size (k,)
            The times at which to compute the solution
        inputs_dict : dict, optional
            Any input parameters to pass to the model when solving
        """
<<<<<<< HEAD
        inputs_dict = inputs or {}
        if model.convert_to_format == "casadi":
            inputs = casadi.vertcat(*[x for x in inputs_dict.values()])
=======
        inputs_dict = inputs_dict or {}
        if model.convert_to_format == "casadi":
            inputs = casadi.vertcat(*[x for x in inputs_dict.values()])
        else:
            inputs = inputs_dict
>>>>>>> f4ea0e7c

        y0 = model.y0
        if isinstance(y0, casadi.DM):
            y0 = y0.full().flatten()

        # The casadi algebraic solver can read rhs equations, but leaves them unchanged
        # i.e. the part of the solution vector that corresponds to the differential
        # equations will be equal to the initial condition provided. This allows this
        # solver to be used for initialising the DAE solvers
        # Split y0 into differential and algebraic
        if model.rhs == {}:
            len_rhs = 0
        else:
            len_rhs = model.rhs_eval(t_eval[0], y0, inputs).shape[0]
        y0_diff, y0_alg = np.split(y0, [len_rhs])

        algebraic = model.algebraic_eval

        y_alg = np.empty((len(y0_alg), len(t_eval)))

        timer = pybamm.Timer()
        integration_time = 0
        for idx, t in enumerate(t_eval):

            def root_fun(y_alg):
                "Evaluates algebraic using y"
                y = np.concatenate([y0_diff, y_alg])
                out = algebraic(t, y, inputs)
                pybamm.logger.debug(
                    "Evaluating algebraic equations at t={}, L2-norm is {}".format(
                        t * model.timescale_eval, np.linalg.norm(out)
                    )
                )
                return out

            jac = model.jac_algebraic_eval
            if jac:
                if issparse(jac(t_eval[0], y0, inputs)):

                    def jac_fn(y_alg):
                        """
                        Evaluates jacobian using y0_diff (fixed) and y_alg (varying)
                        """
                        y = np.concatenate([y0_diff, y_alg])
                        return jac(0, y, inputs)[:, len_rhs:].toarray()

                else:

                    def jac_fn(y_alg):
                        """
                        Evaluates jacobian using y0_diff (fixed) and y_alg (varying)
                        """
                        y = np.concatenate([y0_diff, y_alg])
                        return jac(0, y, inputs)[:, len_rhs:]

            else:
                jac_fn = None

            # Evaluate algebraic with new t and previous y0, if it's already close
            # enough then keep it
            if np.all(abs(algebraic(t, y0, inputs)) < self.tol):
                pybamm.logger.debug("Keeping same solution at t={}".format(t))
                y_alg[:, idx] = y0_alg
            # Otherwise calculate new y0
            else:
                # Methods which use least-squares are specified as either "lsq", which
                # uses the default method, or with "lsq__methodname"
                if self.method.startswith("lsq"):

                    if self.method == "lsq":
                        method = "trf"
                    else:
                        method = self.method[5:]
                    if jac_fn is None:
                        jac_fn = "2-point"
                    timer.reset()
                    sol = optimize.least_squares(
                        root_fun,
                        y0_alg,
                        method=method,
                        ftol=self.tol,
                        jac=jac_fn,
                        bounds=model.bounds,
                        **self.extra_options,
                    )
                    integration_time += timer.time()
                # Methods which use minimize are specified as either "minimize", which
                # uses the default method, or with "minimize__methodname"
                elif self.method.startswith("minimize"):
                    # Adapt the root function for minimize
                    def root_norm(y):
                        return np.sum(root_fun(y) ** 2)

                    if jac_fn is None:
                        jac_norm = None
                    else:

                        def jac_norm(y):
                            return np.sum(2 * root_fun(y) * jac_fn(y), 0)

                    if self.method == "minimize":
                        method = None
                    else:
                        method = self.method[10:]
                    extra_options = self.extra_options
                    if np.any(model.bounds[0] != -np.inf) or np.any(
                        model.bounds[1] != np.inf
                    ):
                        bounds = [
                            (lb, ub) for lb, ub in zip(model.bounds[0], model.bounds[1])
                        ]
                        extra_options["bounds"] = bounds
                    timer.reset()
                    sol = optimize.minimize(
                        root_norm,
                        y0_alg,
                        method=method,
                        tol=self.tol,
                        jac=jac_norm,
                        **extra_options,
                    )
                    integration_time += timer.time()
                else:
                    timer.reset()
                    sol = optimize.root(
                        root_fun,
                        y0_alg,
                        method=self.method,
                        tol=self.tol,
                        jac=jac_fn,
                        options=self.extra_options,
                    )
                    integration_time += timer.time()

                if sol.success and np.all(abs(sol.fun) < self.tol):
                    # update initial guess for the next iteration
                    y0_alg = sol.x
                    # update solution array
                    y_alg[:, idx] = y0_alg
                elif not sol.success:
                    raise pybamm.SolverError(
                        "Could not find acceptable solution: {}".format(sol.message)
                    )
                else:
                    raise pybamm.SolverError(
                        "Could not find acceptable solution: solver terminated "
                        "successfully, but maximum solution error "
                        "({}) above tolerance ({})".format(
                            np.max(abs(sol.fun)), self.tol
                        )
                    )

        # Concatenate differential part
        y_diff = np.r_[[y0_diff] * len(t_eval)].T
        y_sol = np.r_[y_diff, y_alg]
        # Return solution object (no events, so pass None to t_event, y_event)
<<<<<<< HEAD
        sol = pybamm.Solution(
            t_eval, y_sol, termination="success", model=model, inputs=inputs_dict
        )
=======
        sol = pybamm.Solution(t_eval, y_sol, model, inputs_dict, termination="success")
>>>>>>> f4ea0e7c
        sol.integration_time = integration_time
        return sol<|MERGE_RESOLUTION|>--- conflicted
+++ resolved
@@ -59,17 +59,11 @@
         inputs_dict : dict, optional
             Any input parameters to pass to the model when solving
         """
-<<<<<<< HEAD
-        inputs_dict = inputs or {}
-        if model.convert_to_format == "casadi":
-            inputs = casadi.vertcat(*[x for x in inputs_dict.values()])
-=======
         inputs_dict = inputs_dict or {}
         if model.convert_to_format == "casadi":
             inputs = casadi.vertcat(*[x for x in inputs_dict.values()])
         else:
             inputs = inputs_dict
->>>>>>> f4ea0e7c
 
         y0 = model.y0
         if isinstance(y0, casadi.DM):
@@ -226,12 +220,6 @@
         y_diff = np.r_[[y0_diff] * len(t_eval)].T
         y_sol = np.r_[y_diff, y_alg]
         # Return solution object (no events, so pass None to t_event, y_event)
-<<<<<<< HEAD
-        sol = pybamm.Solution(
-            t_eval, y_sol, termination="success", model=model, inputs=inputs_dict
-        )
-=======
         sol = pybamm.Solution(t_eval, y_sol, model, inputs_dict, termination="success")
->>>>>>> f4ea0e7c
         sol.integration_time = integration_time
         return sol
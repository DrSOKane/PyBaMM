--- conflicted
+++ resolved
@@ -60,18 +60,8 @@
         self._sensitivities = None
         self.solution_sensitivities = solution.sensitivities
 
-<<<<<<< HEAD
         # Store time
         self.t_pts = solution.t
-=======
-        # Set timescale
-        self.timescale = solution.timescale_eval
-        self.t_pts_nondim = solution.t
-        self.t_pts = solution.t * self.timescale
-
-        # Store length scales
-        self.length_scales = solution.length_scales_eval
->>>>>>> 019823cb
 
         # Evaluate base variable at initial time
         self.base_eval = self.base_variables_casadi[0](
@@ -137,11 +127,7 @@
 
         if self.cumtrapz_ic is not None:
             entries = cumulative_trapezoid(
-<<<<<<< HEAD
-                entries, self.t_pts, initial=self.cumtrapz_ic
-=======
-                entries, self.t_pts_nondim, initial=float(self.cumtrapz_ic)
->>>>>>> 019823cb
+                entries, self.t_pts, initial=float(self.cumtrapz_ic)
             )
 
         # set up interpolation
